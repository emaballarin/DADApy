import math
import multiprocessing

import numpy as np
import scipy.special as sp
from scipy.optimize import curve_fit

from duly._base import Base
from duly.utils_ import utils as ut

from duly.utils_.utils import compute_nn_distances

cores = multiprocessing.cpu_count()
rng = np.random.default_rng()


class IdEstimation(Base):
    """Estimates the intrinsic dimension of a dataset choosing among various routines.

    Inherits from class Base.

    Attributes:

            intrinsic_dim (int): (rounded) computed intrinsic dimension of the data manifold.

    """

    def __init__(
        self, coordinates=None, distances=None, maxk=None, verbose=False, njobs=cores
    ):
        super().__init__(
            coordinates=coordinates,
            distances=distances,
            maxk=maxk,
            verbose=verbose,
            njobs=njobs,
        )

        self.intrinsic_dim = None
        self.intrinsic_dim_err = None

    # ----------------------------------------------------------------------------------------------

<<<<<<< HEAD
    def return_id_scaling_r2n(self, range_max=1024, d0=0.001, d1=1000):
        """Compute the id at different scales using the r2n algorithm.
=======
    def return_id_scaling_r2n(self, range_max=1024, d0=0.001, d1=1000, metric = 'euclidean'):
        """Compute

        Description
>>>>>>> b13cb2c2

        Args:
                range_max: maximum number neighbourhood considered for the id computations, the largest this number the
                larges is the scale.
                d0: minimum intrinsic dimension considered in the search
                d1: maximum intrinsic dimension considered in the search

        Returns:

        """
        if self.metric is None:
            self.metric=metric

        def get_steps(upper_bound, range_max=range_max):
            range_r2 = min(range_max, upper_bound)
            max_step = int(math.log(range_r2, 2))
            return np.array([2 ** i for i in range(max_step)]), range_r2

        if self.distances is not None and range_max < self.maxk:
            steps, _ = get_steps(upper_bound=range_max)
            mus = self.distances[:, steps[1:]] / self.distances[:, steps[:-1]]
            r2s = self.distances[:, np.array([steps[:-1], steps[1:]])]

        elif self.X is not None:
            steps, range_r2 = get_steps(upper_bound=self.N - 1)
            distances, dist_indices, mus, r2s = self._return_mus_scaling(
                range_scaling=range_r2
            )

            # if distances have not been computed save them
            if self.distances is None:
                self.distances = distances
                self.dist_indices = dist_indices
                self.N = distances.shape[0]

        else:
            raise ValueError(
                "You need a coordinate matrix to perform a scaling analysis, or decrease range_max"
            )

        # array of ids (as a function of the average distance to a point)
        ids_scaling = np.zeros(mus.shape[1])
        # array of error estimates (via fisher information)
        ids_scaling_err = np.zeros(mus.shape[1])
        # array of average 'first' and 'second' neighbor distances, relative to each id estimate
        r2s_scaling = np.mean(r2s, axis=(0, 1))

        # compute IDs via maximum likelihood (and their error) for all the scales up to range_scaling
        for i in range(mus.shape[1]):
            n1 = 2 ** i

            ids_scaling[i], ids_scaling_err[i] = self.compute_id_r2n(
                n1, d0=d0, d1=d1, mus=mus[:, i], return_id=True
            )

        return ids_scaling, ids_scaling_err, r2s_scaling

    # ----------------------------------------------------------------------------------------------

    def compute_id_r2n(self, n1, d0=0.001, d1=1000, mus=None, return_id=False):
        assert n1 * 2 < self.maxk

        if mus is None:
            mus = np.log(self.distances[:, n1 * 2] / self.distances[:, n1])

        id = ut._argmax_loglik(self.dtype, d0, d1, mus, n1, 2 * n1, self.N, eps=1.0e-7)
        id_err = (1 / ut._fisher_info_scaling(id, mus, n1, 2 * n1)) ** 0.5

        self.intrinsic_dim = id
        self.intrinsic_dim_err = id_err

        if return_id:
            return id, id_err

    def compute_id_2NN(
        self, algorithm="base", fraction=0.9, N_subset=None, return_id=False, metric = 'euclidean'
    ):
        """Compute intrinsic dimension using the 2NN algorithm

        Args:
                algorithm: 'base' to perform the linear fit, 'ml' to perform maximum likelihood
                fraction: fraction of mus that will be considered for the estimate (discard highest mus)
                N_subset: Can be used to change the scale at which one is looking at the data

        Returns:

        """
        if N_subset is None:
            N_subset = self.N

        if self.metric is None:
            self.metric = metric


        nrep = int(np.round(self.N / N_subset))
        ids = np.zeros(nrep)
        r2s = np.zeros((nrep, 2))

        def _compute_id_2NN_single(mus, fraction):

            N = mus.shape[0]
            N_eff = int(N * fraction)

            mus_reduced = np.sort(mus)[:N_eff]

            if algorithm == "ml":
                intrinsic_dim = N / np.sum(mus)

            elif algorithm == "base":
                y = -np.log(1 - np.arange(1, N_eff + 1) / N)

                def func(x, m):
                    return m * x

                intrinsic_dim, _ = curve_fit(func, mus_reduced, y)

            else:
                raise ValueError("Please select a valid algorithm type")

            return intrinsic_dim

        for i in range(nrep):
            idx = np.random.choice(self.N, size=N_subset, replace=False)

            d, _ = compute_nn_distances(
                self.X[idx], min(N_subset, self.maxk), self.metric, self.p, self.period
            )

            mus = np.log(d[:, 2] / d[:, 1])
            id = _compute_id_2NN_single(mus, fraction)

            r2s[i] = np.mean(d[:, np.array([1, 2])])
            ids[i] = id

        id = np.mean(ids)
        stderr = np.std(ids) / len(ids) ** 0.5

        if self.verb:
            print(f"ID estimation finished: selecting ID of {id} +- {stderr}")

        self.intrinsic_dim = id
        self.intrinsic_dim_err = stderr

        if return_id:
            return (
                id,
                stderr,
                np.mean(r2s),
            )

    def return_id_scaling_2NN(
        self,
        N_min=10,
        algorithm="base",
        fraction=0.9,
    ):
        max_ndec = int(math.log(self.N, 2)) - 1
        Nsubsets = np.round(self.N / np.array([2 ** i for i in range(max_ndec)]))
        Nsubsets = Nsubsets.astype(int)

        if N_min is not None:
            Nsubsets = Nsubsets[Nsubsets > N_min]

        ids_scaling = np.zeros(Nsubsets.shape[0])
        ids_scaling_err = np.zeros(Nsubsets.shape[0])
        r2s_scaling = np.zeros((Nsubsets.shape[0]))

        for i, N_subset in enumerate(Nsubsets):
            ids_scaling[i], ids_scaling_err[i], r2s_scaling[i] = self.compute_id_2NN(
                algorithm=algorithm,
                fraction=fraction,
                N_subset=N_subset,
                return_id=True,
            )

        return ids_scaling, ids_scaling_err, r2s_scaling

    # ----------------------------------------------------------------------------------------------

    def compute_id_gammaprior(self, alpha=2, beta=5):
        if self.distances is None:
            self.compute_distances()

        if self.verb:
            print(
                "ID estimation started, using alpha = {} and beta = {}".format(
                    alpha, alpha
                )
            )

        distances_used = self.distances

        sum_log_mus = np.sum(np.log(distances_used[:, 2] / distances_used[:, 1]))

        alpha_post = alpha + self.N
        beta_post = beta + sum_log_mus

        mean_post = alpha_post / beta_post
        std_post = np.sqrt(alpha_post / beta_post ** 2)
        mode_post = (alpha_post - 1) / beta_post

        self.id_alpha_post = alpha_post
        self.id_beta_post = beta_post
        self.id_estimated_mp = mean_post
        self.id_estimated_mp_std = std_post
        self.id_estimated_map = mode_post
        self.intrinsic_dim = int(np.around(self.id_estimated_mp, decimals=0))

    # ----------------------------------------------------------------------------------------------

    def fix_rk(self, rk=None, ratio=None):
        """Computes the k points within the given rk and n points within given rn.

        For each point, computes the number self.k of points within a sphere of radius rk
        and the number self.n within an inner sphere of radius rn=rk*ratio. It also provides
        a mask to take into account those points for which the statistics might be wrong, i.e.
        k == self.maxk, meaning that all available points were selected. If self.maxk is equal
        to the number of points of the dataset no mask will be applied

        Args:
                rk (float or int): external shell radius
                ratio (float,optional): ratio between internal and external radii of the shells

        Returns:

        """
        # checks-in and initialisations
        if self.distances is None:
            self.compute_distances()

        if ratio is not None:
            self.set_r(ratio)
        else:
            assert (
                self.r is not None
            ), "set self.r or insert a value for the ratio parameter"

        if rk is not None:
            self.set_rk(rk)
        else:
            assert (
                self.rk is not None
            ), "set self.R or insert a value for the rk parameter"

        # routine
        self.rn = self.rk * self.r
        self.k = (self.distances <= self.rk).sum(axis=1)
        self.n = (self.distances <= self.rn).sum(axis=1)

        # checks-out
        if self.maxk < self.N:
            # if not all possible NN were taken into account (i.e. maxk < N) and k is equal to self.maxk
            # or distances[:,-1]<rk, it is likely that there are other points within rk that are not being
            # considered and thus potentially altering the statistics -> neglect them through self.mask
            # in the calculation of likelihood
            self.mask = self.distances[:, -1] > self.rk  # or self.k == self.maxk

            if np.any(~self.mask):
                print(
                    "NB: for "
                    + str(sum(~(self.mask)))
                    + " points, the counting of k could be wrong, "
                    + "as more points might be present within the selected rk. In order not to affect "
                    + "the statistics a mask is provided to remove them from the calculation of the "
                    + "likelihood or posterior.\nConsider recomputing NN with higher maxk or lowering rk."
                )

        else:
            self.mask = np.ones(self.N, dtype=bool)

    # ----------------------------------------------------------------------------------------------

    def compute_id_binomial_rk(
        self, rk=None, ratio=None, subset=None, method="bayes", plot=False
    ):
        """Calculate Id using the binomial estimator by fixing the eternal radius for all the points

        In the estimation of d one has to remove the central point from the counting of n and k
        as it generates the process but it is not effectively part of it

        Args:
                rk (float): radius of the external shell
                ratio (float): ratio between internal and external shell
                subset (int): choose a random subset of the dataset to make the Id estimate
                method (str, default='bayes'): choose method between 'bayes' and 'mle'. The bayesian estimate
                                            gives the mean value and std of d, while mle only the max of the likelihood
                plot (bool, default=False): if True plots the posterior and initialise self.posterior_domain and self.posterior

        """
        # checks-in and initialisations
        if ratio is not None:
            self.set_r(ratio)
        else:
            assert (
                self.r is not None
            ), "set self.r or insert a valure for the ratio parameter"

        if rk is not None:
            self.set_rk(rk)
        else:
            assert (
                self.rk is not None
            ), "set self.R or insert a valure for the rk parameter"

        self.rn = self.rk * self.r

        # routine
        self.fix_rk()

        n_eff = self.n[self.mask]
        k_eff = self.k[self.mask]

        if subset is not None:
            assert isinstance(
                subset, (np.integer, int)
            ), "subset needs to be an integer"
            if subset < len(n_eff):
                subset = rng.choice(len(n_eff), subset, replace=False, shuffle=False)
                n_eff = n_eff[subset]
                k_eff = k_eff[subset]

        E_n = n_eff.mean()
        if E_n == 1.0:
            print(
                "no points in the inner shell, returning 0. Consider increasing rk and/or the ratio"
            )
            self.id_estimated_binom = 0
            return 0

        if method == "mle":
            self.id_estimated_binom = np.log((E_n - 1) / (k_eff.mean() - 1)) / np.log(
                self.r
            )
        elif method == "bayes":
            (
                self.id_estimated_binom,
                self.id_estimated_binom_std,
                self.posterior_domain,
                self.posterior,
            ) = _beta_prior(k_eff - 1, n_eff - 1, self.r, plot=plot)
        else:
            print("select a proper method for id computation")
            return 0

    # ----------------------------------------------------------------------------------------------

    def fix_k(self, k_eff=None, ratio=None):
        """Computes rk, rn, n for each point given a selected value of k

        This routine computes the external radius rk, internal radius rn and internal points n
        given a value k (the number of NN to consider).

        Args:
                k_eff (int, default=self.maxk): selected number of NN
                ratio (float, ): ratio among rn and rk

        Returns:

        """
        # checks-in and initialisations
        if self.distances is None:
            self.compute_distances()

        if ratio is not None:
            self.set_r(ratio)
        else:
            assert (
                self.r is not None
            ), "set self.r or insert a value for the parameter ratio"

        if k_eff is not None:
            assert (
                k_eff < self.maxk
            ), "You first need to recompute the distances with the proper amount on NN"
        else:
            k_eff = self.maxk - 1

        # routine
        self.k = k_eff
        self.rk = self.distances[:, self.k]  # k NN -> k-1 position in the array
        self.rn = self.rk * self.r
        self.n = (self.distances <= self.rn.reshape(self.N, 1)).sum(axis=1)

        self.mask = np.ones(self.N, dtype=bool)

    # --------------------------------------------------------------------------------------

    def compute_id_binomial_k(
        self, k=None, ratio=None, subset=None, method="bayes", plot=False
    ):
        """Calculate Id using the binomial estimator by fixing the number of neighbours

        As in the case in which one fixes rk, also in this version of the estimation
        one removes the central point from n and k. Furthermore one has to remove also
        the k-th NN, as it plays the role of the distance at which rk is taken.
        So if k=5 it means the 5th NN from the central point will be considered,
        taking into account 6 points though (the central one too). This means that
        in principle k_eff = 6, to which I'm supposed to subtract 2. For this reason
        in the computation of the MLE we have directly k-1, which explicitely would be k_eff-2

        Args:
                k (int): order of neighbour that set the external shell
                ratio (float): ratio between internal and external shell
                subset (int): choose a random subset of the dataset to make the Id estimate
                method (str, default='bayes'): choose method between 'bayes' and 'mle'. The bayesian estimate
                                            gives the mean value and std of d, while mle only the max of the likelihood
                plot (bool, default=False): if True plots the posterior and initialise self.posterior_domain and self.posterior
        """
        # checks-in and initialisations
        if ratio is not None:
            self.set_r(ratio)
        else:
            assert (
                self.r is not None
            ), "set self.r or insert a value for the ratio parameter"

        if k is not None:
            assert (
                k < self.maxk
            ), "You first need to recompute the distances with the proper number of NN"
        else:
            k = self.maxk - 1

        # routine
        self.fix_k(k)
        n_eff = self.n

        if subset is not None:
            assert isinstance(
                subset, (np.integer, int)
            ), "subset needs to be an integer"
            if subset < len(self.n):
                subset = rng.choice(len(self.n), subset, replace=False, shuffle=False)
                n_eff = self.n[subset]

        E_n = n_eff.mean()
        if E_n == 1.0:
            print(
                "no points in the inner shell, returning 0\n. Consider increasing rk and/or the ratio"
            )
            self.id_estimated_binom = 0
            return 0

        if method == "mle":
            self.id_estimated_binom = np.log((E_n - 1) / (k - 1)) / np.log(self.r)
        elif method == "bayes":
            (
                self.id_estimated_binom,
                self.id_estimated_binom_std,
                self.posterior_domain,
                self.posterior,
            ) = _beta_prior(k - 1, n_eff - 1, self.r, plot=plot)
        else:
            print("select a proper method for id computation")
            return 0

    # ----------------------------------------------------------------------------------------------

    # theoretical lower bound limit for the variance on the continuous estimator
    def CramerRao(self, d=None, k=None, r=None, N=None):

        if d is None:
            assert (
                self.id_estimated_binom is not None
            ), "You have to compute the id using the binomial estimator first!"
            d = self.intrinsic_dim_binom
        if k is None:
            k = self.maxk
        if r is None:
            r = self.r
        if N is None:
            N = self.N

        self.VarCramerRao = (r ** (-d) - 1) / (k * N * np.log(r) ** 2)

    # ----------------------------------------------------------------------------------------------
    def set_id(self, d):
        assert d > 0, "cannot support negative dimensions (yet)"
        self.intrinsic_dim = d

    # ----------------------------------------------------------------------------------------------
    def set_r(self, r):
        assert 0 < r < 1, "select a proper ratio, 0<r<1"
        self.r = r

    # ----------------------------------------------------------------------------------------------
    def set_rk(self, R):
        assert 0 < R, "select a proper rk>0"
        self.rk = R


# ----------------------------------------------------------------------------------------------


def _beta_prior(k, n, r, a0=1, b0=1, plot=False):
    """Compute the posterior distribution of d given the input aggregates
    Since the likelihood is given by a binomial distribution, its conjugate prior is a beta distribution.
    However, the binomial is defined on the ratio of volumes and so do the beta distribution. As a
    consequence one has to change variable to have the distribution over d

    Args:
            k (nd.array(int) or int): number of points within the external shells
            n (nd.array(int)): number of points within the internal shells
            r (float): ratio between shells' radii
            a0 (float): beta distribution parameter, default =1 for flat prior
            b0 (float): prior initialiser, default =1 for flat prior
            plot (bool,default=False): plot the posterior and give a numerical estimate other than the analytical one
    Returns:
            mean_bayes (float): mean value of the posterior
            std_bayes (float): std of the posterior
    """
    from scipy.special import beta as beta_f
    from scipy.stats import beta as beta_d

    D_MAX = 300.0
    D_MIN = 0.0001

    a = a0 + n.sum()
    if isinstance(k, (np.int, int)):
        b = b0 + k * n.shape[0] - n.sum()
    else:
        b = b0 + k.sum() - n.sum()
    posterior = beta_d(a, b)

    if plot:
        import matplotlib.pyplot as plt

        def p_d(d):
            return abs(posterior.pdf(r ** d) * (r ** d) * np.log(r))

        dx = 0.1
        d_left = D_MIN
        d_right = D_MAX + dx + d_left
        d_range = np.arange(d_left, d_right, dx)
        P = np.array([p_d(di) for di in d_range]) * dx
        mask = P != 0
        elements = mask.sum()
        counter = 0
        # if less than 3 points !=0 are found, reduce the interval
        while elements < 3:
            dx /= 10
            d_range = np.arange(d_left, d_right, dx)
            P = np.array([p_d(di) for di in d_range]) * dx
            mask = P != 0
            elements = mask.sum()
            counter += 1

        # with more than 3 points !=0 we can restrict the domain and have a smooth distribution
        # I choose 1000 points but such quantity can be varied according to necessity
        ind = np.where(mask)[0]
        d_left = d_range[ind[0]] - 0.5 * dx if d_range[ind[0]] - dx > 0 else D_MIN
        d_right = d_range[ind[-1]] + 0.5 * dx
        d_range = np.linspace(d_left, d_right, 1000)
        dx = (d_right - d_left) / 1000
        P = np.array([p_d(di) for di in d_range]) * dx

        plt.plot(d_range, P)
        plt.xlabel("d")
        plt.ylabel("P(d)")
        E_d_emp = (d_range * P).sum()
        S_d_emp = np.sqrt((d_range * d_range * P).sum() - E_d_emp * E_d_emp)
        print("empirical average:\t", E_d_emp, "\nempirical std:\t\t", S_d_emp)

    E_d = (sp.digamma(a) - sp.digamma(a + b)) / np.log(r)
    S_d = np.sqrt((sp.polygamma(1, a) - sp.polygamma(1, a + b)) / np.log(r) ** 2)

    if plot:
        return E_d, S_d, d_range, P
    else:
        return E_d, S_d, None, None<|MERGE_RESOLUTION|>--- conflicted
+++ resolved
@@ -41,15 +41,8 @@
 
     # ----------------------------------------------------------------------------------------------
 
-<<<<<<< HEAD
     def return_id_scaling_r2n(self, range_max=1024, d0=0.001, d1=1000):
         """Compute the id at different scales using the r2n algorithm.
-=======
-    def return_id_scaling_r2n(self, range_max=1024, d0=0.001, d1=1000, metric = 'euclidean'):
-        """Compute
-
-        Description
->>>>>>> b13cb2c2
 
         Args:
                 range_max: maximum number neighbourhood considered for the id computations, the largest this number the
@@ -60,8 +53,6 @@
         Returns:
 
         """
-        if self.metric is None:
-            self.metric=metric
 
         def get_steps(upper_bound, range_max=range_max):
             range_r2 = min(range_max, upper_bound)
@@ -125,7 +116,12 @@
             return id, id_err
 
     def compute_id_2NN(
-        self, algorithm="base", fraction=0.9, N_subset=None, return_id=False, metric = 'euclidean'
+        self,
+        algorithm="base",
+        fraction=0.9,
+        N_subset=None,
+        return_id=False,
+        metric="euclidean",
     ):
         """Compute intrinsic dimension using the 2NN algorithm
 
@@ -142,7 +138,6 @@
 
         if self.metric is None:
             self.metric = metric
-
 
         nrep = int(np.round(self.N / N_subset))
         ids = np.zeros(nrep)
