[project]
name = "dadapy"
version = "0.3.1"
description = "Distance-based Analysis of DAta-manifolds in python"
authors = [{ name = "DADApy author"}]
license = {file = "LICENSE"}
readme = "README.md"
requires-python = ">=3.8"

<<<<<<< HEAD
dependencies = ["numpy<2.0", "scipy", "scikit-learn", "matplotlib", "seaborn", "jax", "jaxlib", "dadac @ git+https://github.com/lykos98/dadaC"]

=======
dependencies = ["numpy<2.0", "scipy", "scikit-learn", "matplotlib", "seaborn", "tqdm",
                'jax; python_version < "3.9"',
                'jax==0.4.30; python_version >= "3.9"',
                'jaxlib; python_version < "3.9"',
                'jaxlib==0.4.30; python_version >= "3.9"',
                'flax==0.8.5; python_version >= "3.9"']
>>>>>>> ca4ad23a

[project.urls]
homepage = "https://github.com/sissa-data-science/DADApy"
documentation = "https://dadapy.readthedocs.io/"
repository = "https://github.com/sissa-data-science/DADApy"

[project.optional-dependencies]
dev = ["tox", "black", "isort", "pytest"]

[build-system]
requires = ["setuptools>=61", "numpy<2.0"]
build-backend = "setuptools.build_meta"

[tool.tox]
envlist = ["py38", "py39", "py310", "py311", "py12"]<|MERGE_RESOLUTION|>--- conflicted
+++ resolved
@@ -7,17 +7,8 @@
 readme = "README.md"
 requires-python = ">=3.8"
 
-<<<<<<< HEAD
-dependencies = ["numpy<2.0", "scipy", "scikit-learn", "matplotlib", "seaborn", "jax", "jaxlib", "dadac @ git+https://github.com/lykos98/dadaC"]
+dependencies = ["numpy<2.0", "scipy", "scikit-learn", "matplotlib", "seaborn", "tqdm", "jax", "jaxlib", "flax", "dadac @ git+https://github.com/lykos98/dadaC"]
 
-=======
-dependencies = ["numpy<2.0", "scipy", "scikit-learn", "matplotlib", "seaborn", "tqdm",
-                'jax; python_version < "3.9"',
-                'jax==0.4.30; python_version >= "3.9"',
-                'jaxlib; python_version < "3.9"',
-                'jaxlib==0.4.30; python_version >= "3.9"',
-                'flax==0.8.5; python_version >= "3.9"']
->>>>>>> ca4ad23a
 
 [project.urls]
 homepage = "https://github.com/sissa-data-science/DADApy"
