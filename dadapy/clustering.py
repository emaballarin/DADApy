--- conflicted
+++ resolved
@@ -16,23 +16,6 @@
 
     Attributes:
 
-<<<<<<< HEAD
-        N_clusters: {int}
-            Number of clusters found
-        cluster_assignment: {list(int)}
-            A list of length N containg the cluster assignment of each point as an integer from 0 to N_clusters-1.
-        cluster_centers: {list(int)}
-            Indices of the centroids of each cluster (density peak)
-        cluster_indices: {list(list(int))}
-            A list of lists. Each sublist contains the indices belonging to the corresponding cluster.
-        log_den_bord: {np.ndarray(float)}
-            A matrix of dimensions N_clusters x N_clusters containg the estimated log density of the the saddle point between each couple of peaks.
-        log_den_bord_err: {np.ndarray(float)}
-            A matrix of dimensions N_clusters x N_clusters containg the estimated error on the log density of the saddle point between each couple of peaks.
-        bord_indices: {np.ndarray(float)}
-            A matrix of dimensions N_clusters x N_clusters containg the indices of the the saddle point between each couple of peaks.
-
-=======
         N_clusters (int): Number of clusters found
         cluster_assignment (list(int)): A list of length N containing the cluster assignment of each point as an
             integer from 0 to N_clusters-1.
@@ -45,7 +28,7 @@
             error on the log density of the saddle point between each couple of peaks.
         bord_indices (np.ndarray(float)): A matrix of dimensions N_clusters x N_clusters containing the indices of
             the saddle point between each couple of peaks.
->>>>>>> 372da3bc
+
 
     """
 
