import time

import cython
import numpy as np

cimport numpy as np
from cython.parallel import prange

DTYPE = np.int_
floatTYPE = np.float_
boolTYPE = np.bool_

ctypedef np.int64_t DTYPE_t
ctypedef np.float64_t floatTYPE_t

from libc.math cimport exp, fabs, nearbyint, sqrt  # c FUNCTIONS FASTER THAN NUMPY

# ----------------------------------------------------------------------------------------------

@cython.boundscheck(False)
@cython.cdivision(True)
def return_neigh_ind(np.ndarray[DTYPE_t, ndim = 2] dist_indices,
                     np.ndarray[DTYPE_t, ndim = 1] kstar):
    cdef DTYPE_t N = kstar.shape[0]
    cdef DTYPE_t kstar_max = np.max(kstar)
    cdef DTYPE_t nspar = kstar.sum() - N
    cdef np.ndarray[DTYPE_t, ndim = 2] nind_list = np.ndarray((nspar, 2), dtype=DTYPE)
    cdef np.ndarray[DTYPE_t, ndim = 1] nind_iptr = np.ndarray(shape=(N + 1,), dtype=DTYPE)

    cdef DTYPE_t i, j, k, ind_spar, ki

    ind_spar = 0
    for i in range(N):
        nind_iptr[i] = ind_spar
        ki = kstar[i] - 1
        for k in range(ki):
            j = dist_indices[i, k + 1]
            #nind_mat[i,j] = ind_spar
            nind_list[ind_spar, 0] = i
            nind_list[ind_spar, 1] = j
            ind_spar += 1
    nind_iptr[N] = nspar
    assert (ind_spar == nspar)

    #    return nind_list, nind_mat
    return nind_list, nind_iptr

# ----------------------------------------------------------------------------------------------

@cython.boundscheck(False)
@cython.cdivision(True)
def return_neigh_distances_array(   np.ndarray[floatTYPE_t, ndim = 2] distances,
                                    np.ndarray[DTYPE_t, ndim = 2] dist_indices,
                                    np.ndarray[DTYPE_t, ndim = 1] kstar):
    cdef DTYPE_t N = len(kstar)
    cdef DTYPE_t nspar = kstar.sum() - N
    cdef np.ndarray[floatTYPE_t, ndim = 1] distarray = np.ndarray((nspar,),dtype=floatTYPE)

    cdef DTYPE_t i, j, ind_spar

    ind_spar = 0
    for i in range(N):
        for j in range(1,kstar[i]):
            distarray[ind_spar] =  distances[i,j]
            ind_spar += 1

    assert (ind_spar == nspar)

    return distarray

# ----------------------------------------------------------------------------------------------

@cython.boundscheck(False)
@cython.cdivision(True)
def return_neigh_vector_diffs(np.ndarray[floatTYPE_t, ndim = 2] X,
                              np.ndarray[DTYPE_t, ndim = 2] nind_list):
    cdef DTYPE_t dims = X.shape[1]
    cdef DTYPE_t nspar = nind_list.shape[0]
    cdef np.ndarray[floatTYPE_t, ndim = 2] vector_diffs = np.ndarray((nspar, dims))

    cdef DTYPE_t i, j, ind_spar, dim

    for ind_spar in range(nspar):
        i = nind_list[ind_spar, 0]
        j = nind_list[ind_spar, 1]
        for dim in range(dims):
            vector_diffs[ind_spar, dim] = X[j, dim] - X[i, dim]

    return vector_diffs

# ----------------------------------------------------------------------------------------------


@cython.boundscheck(False)
@cython.cdivision(True)
def return_neigh_vector_diffs_periodic(np.ndarray[floatTYPE_t, ndim = 2] X,
                              np.ndarray[DTYPE_t, ndim = 2] nind_list,
                              np.ndarray[floatTYPE_t, ndim = 1] period):
    cdef DTYPE_t dims = X.shape[1]
    cdef DTYPE_t nspar = nind_list.shape[0]
    cdef np.ndarray[floatTYPE_t, ndim = 2] vector_diffs = np.ndarray((nspar, dims))

    cdef DTYPE_t i, j, ind_spar, dim
    cdef floatTYPE_t temp

    for ind_spar in range(nspar):
        i = nind_list[ind_spar, 0]
        j = nind_list[ind_spar, 1]
        for dim in range(dims):
            temp = X[j, dim] - X[i, dim]
            if temp > period[dim]/2:
                temp -= period[dim]
            if temp < -period[dim]/2:
                temp += period[dim] 
            vector_diffs[ind_spar, dim] = temp

    return vector_diffs

# ----------------------------------------------------------------------------------------------

@cython.boundscheck(False)
@cython.wraparound(False)
def return_common_neighs(np.ndarray[DTYPE_t, ndim = 1] kstar,
                         np.ndarray[DTYPE_t, ndim = 2] dist_indices,
                         np.ndarray[DTYPE_t, ndim = 2] nind_list):

    cdef DTYPE_t N = kstar.shape[0]
    cdef DTYPE_t maxk = kstar.shape[1]
    cdef DTYPE_t nspar = nind_list.shape[0]

    cdef DTYPE_t i, j, ind_spar, count, kstar_i, kstar_j, idx, idx2, val_i, val_j

    cdef np.ndarray[DTYPE_t, ndim=1] common_neighs_array = np.zeros(nspar, dtype=np.int_)
    cdef np.ndarray[DTYPE_t, ndim=2] sorted_dist_indices = np.zeros((N, maxk), dtype=np.int_)

    sorted_dist_indices = np.sort(dist_indices,axis=1)

    for ind_spar in range(nspar):
        i = nind_list[ind_spar, 0]
        j = nind_list[ind_spar, 1]

        kstar_i = kstar[i]
        kstar_j = kstar[j]

        count = 0
        idx = 0
        idx2 = 0
<<<<<<< HEAD

        # Two-pointer intersection if sorted
        while idx < kstar_i and idx2 < kstar_j:
            val_i = sorted_dist_indices[i, idx]
            val_j = sorted_dist_indices[j, idx2]
            if val_i < val_j:
                idx += 1
            elif val_i > val_j:
                idx2 += 1
            else:
                count += 1
                idx += 1
                idx2 += 1

        common_neighs_array[ind_spar] = count

=======

        for idx in range(kstar_i):
            val_i = dist_indices[i, idx]
            for idx2 in range(kstar_j):
                val_j = dist_indices[j, idx2]
                if val_i == val_j:
                    count += 1
                    break #no point in checking further

        common_neighs_array[ind_spar] = count

>>>>>>> 3024ee36
    return common_neighs_array
# ----------------------------------------------------------------------------------------------

@cython.boundscheck(False)
@cython.cdivision(True)
def return_common_neighs_comp_mat(np.ndarray[DTYPE_t, ndim = 1] kstar,
                         np.ndarray[DTYPE_t, ndim = 2] dist_indices,
                         np.ndarray[DTYPE_t, ndim = 2] nind_list):
    
    cdef DTYPE_t N = kstar.shape[0]
    cdef DTYPE_t maxk = kstar.shape[1]
    cdef DTYPE_t nspar = nind_list.shape[0]

    cdef DTYPE_t i, j, ind_spar, count, kstar_i, kstar_j, idx, idx2, val_i, val_j
<<<<<<< HEAD

    cdef np.ndarray[DTYPE_t, ndim=1] common_neighs_array = np.zeros(nspar, dtype=np.int_)
    cdef np.ndarray[DTYPE_t, ndim=2] common_neighs_mat = np.zeros((N,N), dtype=np.int_)
    cdef np.ndarray[DTYPE_t, ndim=2] sorted_dist_indices = np.zeros((N, maxk), dtype=np.int_)
=======
>>>>>>> 3024ee36

    sorted_dist_indices = np.sort(dist_indices,axis=1)

    for ind_spar in range(nspar):
        i = nind_list[ind_spar, 0]
        j = nind_list[ind_spar, 1]
        if common_neighs_mat[j,i] == 0:
            kstar_i = kstar[i]
            kstar_j = kstar[j]

            count = 0
            idx = 0
            idx2 = 0

<<<<<<< HEAD
            # Two-pointer intersection if sorted
            while idx < kstar_i and idx2 < kstar_j:
                val_i = sorted_dist_indices[i, idx]
                val_j = sorted_dist_indices[j, idx2]
                if val_i < val_j:
                    idx += 1
                elif val_i > val_j:
                    idx2 += 1
                else:
                    count += 1
                    idx += 1
                    idx2 += 1
=======
            for idx in range(kstar_i):
                val_i = dist_indices[i, idx]
                for idx2 in range(kstar_j):
                    val_j = dist_indices[j, idx2]
                    if val_i == val_j:
                        count += 1
                        break #no point in checking further

>>>>>>> 3024ee36
            common_neighs_mat[i,j] = count
            common_neighs_mat[j,i] = count
            common_neighs_array[ind_spar] = count
        else:
            common_neighs_mat[i,j] = common_neighs_mat[j,i]
            common_neighs_array[ind_spar] = common_neighs_mat[j,i]

    return common_neighs_array, common_neighs_mat

# ----------------------------------------------------------------------------------------------

@cython.boundscheck(False)
@cython.wraparound(False)
def return_cross_common_neighs( np.ndarray[DTYPE_t, ndim = 1] kstar,
                                np.ndarray[DTYPE_t, ndim = 1] kstar_test,
                                np.ndarray[DTYPE_t, ndim = 2] dist_indices,
                                np.ndarray[DTYPE_t, ndim = 2] cross_dist_indices,
                                np.ndarray[DTYPE_t, ndim = 2] cross_nind_list
                                ):

    cdef DTYPE_t N = kstar_test.shape[0]
    cdef DTYPE_t maxk = kstar_test.shape[1]
    cdef DTYPE_t nspar = cross_nind_list.shape[0]

    cdef DTYPE_t i, j, ind_spar, count, kstar_i, kstar_j, idx, idx2, val_i, val_j

    cdef np.ndarray[DTYPE_t, ndim=1] common_neighs_array = np.zeros(nspar, dtype=DTYPE)

    for ind_spar in range(nspar):
        i = cross_nind_list[ind_spar, 0]
        j = cross_nind_list[ind_spar, 1]

        kstar_i = kstar_test[i]
        kstar_j = kstar[j]

        count = 0
        idx = 0
        idx2 = 0

        for idx in range(kstar_i):
            val_i = cross_dist_indices[i, idx]
            for idx2 in range(kstar_j):
                val_j = dist_indices[j, idx2]
                if val_i == val_j:
                    count += 1
                    break #no point in checking further

        common_neighs_array[ind_spar] = count

    return common_neighs_array
# ----------------------------------------------------------------------------------------------


@cython.boundscheck(False)
@cython.cdivision(True)
def return_diag_inv_deltaFs_cross_covariance_LSDI(long[:,:] nind_list,      # nspar x 2
                                        double[:,:] p,                  # neigh_similarity_index matrix (NxN)
                                        double[:] Fij_var_array,
                                        double[:] seps0,
                                        double[:] seps1
                                        ):
    cdef int nspar = nind_list.shape[0]

    inv_Gamma_nonview   = np.zeros(nspar, dtype=np.float_)       # inverse of diagonal of Gamma matrix
    cdef double[::1] inv_Gamma = inv_Gamma_nonview
    
    #support
    denom_nonview   = np.zeros(nspar, dtype=np.float_)
    cdef double[::1] denom = denom_nonview

    cdef double gamma,sgn
    cdef int i,j,l,m,a,b
    cdef np.ndarray[DTYPE_t, ndim = 1] ptot = np.zeros(nspar, dtype = np.int_)

    for a in prange(nspar, nogil = True):
        i = nind_list[a, 0]
        j = nind_list[a, 1]
        inv_Gamma[a] = Fij_var_array[a]
        denom[a] += Fij_var_array[a]*Fij_var_array[a]


        for b in range(a+1, nspar):
            l = nind_list[b, 0]
            m = nind_list[b, 1]
            gamma = 0
            ptot[a] = 0
            
            if p[i,l] != 0:
                ptot[a] += 1
                gamma += p[i,l]*seps0[a]*seps0[b]
            if p[i,m] != 0:
                gamma += p[i,m]*seps0[a]*seps1[b]
            if p[j,l] != 0:
                ptot[a] += 1
                gamma += p[j,l]*seps1[a]*seps0[b]
            if p[j,m] != 0:
                gamma += p[j,m]*seps1[a]*seps1[b]
            if ptot[a] != 0:
                denom[a] += gamma * gamma / 16.
                denom[b] += gamma * gamma / 16.
        
    for a in range(nspar):
        inv_Gamma[a] /= denom[a]

    #return Gamma, inv_Gamma
    return np.asarray(inv_Gamma)


# ----------------------------------------------------------------------------------------------


@cython.boundscheck(False)
@cython.cdivision(True)
def return_grads_and_var_from_coords(  np.ndarray[floatTYPE_t, ndim = 2] X,
                                        np.ndarray[DTYPE_t, ndim = 2] dist_indices,
                                        np.ndarray[DTYPE_t, ndim = 1] kstar,
                                        floatTYPE_t id_selected):
# NOT USED AT THE MOMENT

    cdef DTYPE_t N = X.shape[0]
    cdef DTYPE_t dims = X.shape[1]
    cdef DTYPE_t kstar_max = np.max(kstar)
    cdef np.ndarray[floatTYPE_t, ndim = 2] grads = np.zeros((N, dims))
    cdef np.ndarray[floatTYPE_t, ndim = 2] grads_var = np.zeros((N, dims))
    
    cdef DTYPE_t i, j, dim, ki, dim2
    cdef DTYPE_t ind_j
    cdef floatTYPE_t rk_sq, kifloat
    cdef floatTYPE_t dp2 = id_selected + 2.

    for i in range(N):
        ki = kstar[i]-1

        kifloat = float(ki)

        rk_sq = 0.
        for dim in range(dims):
            rk_sq += (X[dist_indices[i, ki+1], dim] - X[i, dim])**2

        # compute gradients and variance of gradients together
        for dim in range(dims):
            for j in range(ki):
                ind_j = dist_indices[i, j+1]

                grads[i, dim] += (X[ind_j, dim] - X[i, dim])
                grads_var[i, dim] += (X[ind_j, dim] - X[i, dim]) * (X[ind_j, dim] - X[i, dim])

            grads[i, dim] = grads[i, dim] / kifloat * dp2/rk_sq

            grads_var[i, dim] = grads_var[i, dim] / kifloat / kifloat * dp2/rk_sq * dp2/rk_sq \
                              - grads[i, dim]*grads[i, dim] / kifloat

    return grads, grads_var

# ----------------------------------------------------------------------------------------------

@cython.boundscheck(False)
@cython.cdivision(True)
def return_grads_and_covmat_from_coords(   np.ndarray[floatTYPE_t, ndim = 2] X,
                                            np.ndarray[DTYPE_t, ndim = 2] dist_indices,
                                            np.ndarray[DTYPE_t, ndim = 1] kstar,
                                            floatTYPE_t id_selected):
# NOT USED AT THE MOMENT

    cdef DTYPE_t N = X.shape[0]
    cdef DTYPE_t dims = X.shape[1]
    cdef DTYPE_t kstar_max = np.max(kstar)
    cdef np.ndarray[floatTYPE_t, ndim = 2] grads = np.zeros((N, dims))
    cdef np.ndarray[floatTYPE_t, ndim = 3] grads_covmat = np.zeros((N, dims, dims))

    cdef DTYPE_t i, j, dim, ki, dim2
    cdef DTYPE_t ind_j
    cdef floatTYPE_t rk_sq, kifloat
    cdef floatTYPE_t dp2 = id_selected + 2.

    for i in range(N):
        ki = kstar[i]-1

        kifloat = float(ki)

        rk_sq = 0.
        for dim in range(dims):
            rk_sq += (X[dist_indices[i, ki+1], dim] - X[i, dim])**2

        # compute gradients
        for dim in range(dims):
            for j in range(ki):
                ind_j = dist_indices[i, j+1]

                grads[i, dim] += (X[ind_j, dim] - X[i, dim])

            grads[i, dim] = grads[i, dim] / kifloat * dp2/rk_sq

        # compute covariance matrix of gradients
        for dim in range(dims):
            for dim2 in range(dims):
                for j in range(ki):
                    ind_j = dist_indices[i, j+1]

                    grads_covmat[i, dim, dim2] += (X[ind_j, dim] - X[i, dim]) * (X[ind_j, dim2] - X[i, dim2])

                grads_covmat[i, dim, dim2] = grads_covmat[i, dim, dim2] / kifloat / kifloat * dp2/rk_sq * dp2/rk_sq \
                                  - grads[i, dim]*grads[i, dim2] / kifloat

    return grads, grads_covmat

# ----------------------------------------------------------------------------------------------

@cython.boundscheck(False)
@cython.cdivision(True)
def return_grads_and_var_from_nnvecdiffs(   np.ndarray[floatTYPE_t, ndim = 2] neigh_vector_diffs,
                                            np.ndarray[DTYPE_t, ndim = 2] nind_list,
                                            np.ndarray[DTYPE_t, ndim = 1] nind_iptr,
                                            np.ndarray[DTYPE_t, ndim = 1] kstar,
                                            floatTYPE_t id_selected):

    cdef DTYPE_t N = kstar.shape[0]
    cdef DTYPE_t dims = neigh_vector_diffs.shape[1]
    cdef DTYPE_t kstar_max = np.max(kstar)
    cdef np.ndarray[floatTYPE_t, ndim = 2] grads = np.zeros((N, dims))
    cdef np.ndarray[floatTYPE_t, ndim = 2] grads_var = np.zeros((N, dims))
    
    cdef DTYPE_t i, j, dim, ki, dim2
    cdef DTYPE_t ind_j
    cdef floatTYPE_t rk_sq, kifloat
    cdef floatTYPE_t dp2 = id_selected + 2.


    for i in range(N):
        ki = kstar[i]-1

        kifloat = float(ki)

        rk_sq = 0.
        for dim in range(dims):
            rk_sq += (neigh_vector_diffs[nind_iptr[i+1]-1,dim])**2

        # compute gradients and variance of gradients together
        for dim in range(dims):
            for j in range(ki):
                ind_j = nind_iptr[i]+j

                grads[i, dim] += neigh_vector_diffs[ind_j,dim]
                grads_var[i, dim] += neigh_vector_diffs[ind_j,dim]*neigh_vector_diffs[ind_j,dim]

            grads[i, dim] = grads[i, dim] / kifloat * dp2/rk_sq

            grads_var[i, dim] = grads_var[i, dim] / kifloat / kifloat * dp2/rk_sq * dp2/rk_sq \
                              - grads[i, dim]*grads[i, dim] / kifloat

    return grads, grads_var

# ----------------------------------------------------------------------------------------------

@cython.boundscheck(False)
@cython.cdivision(True)
def return_grads_and_covmat_from_nnvecdiffs(np.ndarray[floatTYPE_t, ndim = 2] neigh_vector_diffs,
                                            np.ndarray[DTYPE_t, ndim = 2] nind_list,
                                            np.ndarray[DTYPE_t, ndim = 1] nind_iptr,
                                            np.ndarray[DTYPE_t, ndim = 1] kstar,
                                            floatTYPE_t id_selected):

    cdef DTYPE_t N = kstar.shape[0]
    cdef DTYPE_t dims = neigh_vector_diffs.shape[1]
    cdef DTYPE_t kstar_max = np.max(kstar)
    cdef np.ndarray[floatTYPE_t, ndim = 2] grads = np.zeros((N, dims))
    cdef np.ndarray[floatTYPE_t, ndim = 3] grads_covmat = np.zeros((N, dims, dims))

    cdef DTYPE_t i, j, dim, ki, dim2
    cdef DTYPE_t ind_j
    cdef floatTYPE_t rk_sq, kifloat
    cdef floatTYPE_t dp2 = id_selected + 2.

    for i in range(N):
        ki = kstar[i]-1

        kifloat = float(ki)

        rk_sq = 0.
        for dim in range(dims):
            rk_sq += (neigh_vector_diffs[nind_iptr[i+1]-1,dim])**2

        # compute gradients
        for dim in range(dims):
            for j in range(ki):
                ind_j = nind_iptr[i]+j

                grads[i, dim] += neigh_vector_diffs[ind_j,dim]

            grads[i, dim] = grads[i, dim] / kifloat * dp2/rk_sq

        # compute covariance matrix of gradients
        for dim in range(dims):
            for dim2 in range(dims):
                for j in range(ki):
                    ind_j = nind_iptr[i]+j

                    grads_covmat[i, dim, dim2] += neigh_vector_diffs[ind_j,dim]*neigh_vector_diffs[ind_j,dim2]

                grads_covmat[i, dim, dim2] = grads_covmat[i, dim, dim2] / kifloat / kifloat * dp2/rk_sq * dp2/rk_sq \
                                  - grads[i, dim]*grads[i, dim2] / kifloat

    return grads, grads_covmat

# ----------------------------------------------------------------------------------------------


@cython.boundscheck(False)
@cython.cdivision(True)
def return_fij_var( np.ndarray[DTYPE_t, ndim = 2] nind_list,
                    np.ndarray[floatTYPE_t, ndim = 2] neigh_vector_diffs,
                    np.ndarray[floatTYPE_t, ndim = 3] grads_covmat):
    cdef N = neigh_vector_diffs.shape[0]
    cdef dims = neigh_vector_diffs.shape[1]

    cdef n_edges = nind_list.shape[0]

    cdef np.ndarray[floatTYPE_t, ndim = 1] var_i = np.zeros(n_edges) 
    cdef np.ndarray[floatTYPE_t, ndim = 1] var_j = np.zeros(n_edges) 

    for edge in range(n_edges):
        i = nind_list[edge,0]
        j = nind_list[edge,1]
        
        r_ij = neigh_vector_diffs[edge]

        covmat_i = grads_covmat[i,:,:]
        covmat_j = grads_covmat[j,:,:]

        var_i[edge] = np.dot(r_ij.T, np.dot(covmat_i, r_ij))
        var_j[edge] = np.dot(r_ij.T, np.dot(covmat_j, r_ij))

    return var_i, var_j

@cython.boundscheck(False)
@cython.cdivision(True)
def return_fij( np.ndarray[DTYPE_t, ndim = 2] nind_list,
                np.ndarray[floatTYPE_t, ndim = 2] grads,
                np.ndarray[floatTYPE_t, ndim = 2] neigh_vector_diffs):

    cdef N = neigh_vector_diffs.shape[0]
    cdef dims = neigh_vector_diffs.shape[1]
    cdef n_edges = nind_list.shape[0]

    cdef np.ndarray[floatTYPE_t, ndim = 1] fij = np.zeros(n_edges)

    for edge in range(n_edges):
        i = nind_list[edge,0]
        j = nind_list[edge,1]

        gi = grads[i,:]
        gj = grads[j,:]

        fij[edge] = 0.5 * np.dot(gi + gj, neigh_vector_diffs[edge,:]) 
    return fij 

@cython.boundscheck(False)
@cython.cdivision(True)
def return_fij_oneway(  np.ndarray[DTYPE_t, ndim = 2] nind_list,
                        np.ndarray[floatTYPE_t, ndim = 2] grads,
                        np.ndarray[floatTYPE_t, ndim = 2] neigh_vector_diffs):

    cdef N = neigh_vector_diffs.shape[0]
    cdef dims = neigh_vector_diffs.shape[1]
    cdef n_edges = nind_list.shape[0]

    cdef np.ndarray[floatTYPE_t, ndim = 1] fij_i = np.zeros(n_edges)
    cdef np.ndarray[floatTYPE_t, ndim = 1] fij_j = np.zeros(n_edges)

    for edge in range(n_edges):
        i = nind_list[edge,0]
        j = nind_list[edge,1]

        gi = grads[i,:]
        gj = grads[j,:]

        fij_i[edge] = np.dot(gi, neigh_vector_diffs[edge,:]) 
        fij_j[edge] = np.dot(gj, neigh_vector_diffs[edge,:]) 
    return fij_i, fij_j




                    
                    <|MERGE_RESOLUTION|>--- conflicted
+++ resolved
@@ -145,7 +145,6 @@
         count = 0
         idx = 0
         idx2 = 0
-<<<<<<< HEAD
 
         # Two-pointer intersection if sorted
         while idx < kstar_i and idx2 < kstar_j:
@@ -162,19 +161,6 @@
 
         common_neighs_array[ind_spar] = count
 
-=======
-
-        for idx in range(kstar_i):
-            val_i = dist_indices[i, idx]
-            for idx2 in range(kstar_j):
-                val_j = dist_indices[j, idx2]
-                if val_i == val_j:
-                    count += 1
-                    break #no point in checking further
-
-        common_neighs_array[ind_spar] = count
-
->>>>>>> 3024ee36
     return common_neighs_array
 # ----------------------------------------------------------------------------------------------
 
@@ -189,13 +175,10 @@
     cdef DTYPE_t nspar = nind_list.shape[0]
 
     cdef DTYPE_t i, j, ind_spar, count, kstar_i, kstar_j, idx, idx2, val_i, val_j
-<<<<<<< HEAD
 
     cdef np.ndarray[DTYPE_t, ndim=1] common_neighs_array = np.zeros(nspar, dtype=np.int_)
     cdef np.ndarray[DTYPE_t, ndim=2] common_neighs_mat = np.zeros((N,N), dtype=np.int_)
     cdef np.ndarray[DTYPE_t, ndim=2] sorted_dist_indices = np.zeros((N, maxk), dtype=np.int_)
-=======
->>>>>>> 3024ee36
 
     sorted_dist_indices = np.sort(dist_indices,axis=1)
 
@@ -210,7 +193,6 @@
             idx = 0
             idx2 = 0
 
-<<<<<<< HEAD
             # Two-pointer intersection if sorted
             while idx < kstar_i and idx2 < kstar_j:
                 val_i = sorted_dist_indices[i, idx]
@@ -223,16 +205,6 @@
                     count += 1
                     idx += 1
                     idx2 += 1
-=======
-            for idx in range(kstar_i):
-                val_i = dist_indices[i, idx]
-                for idx2 in range(kstar_j):
-                    val_j = dist_indices[j, idx2]
-                    if val_i == val_j:
-                        count += 1
-                        break #no point in checking further
-
->>>>>>> 3024ee36
             common_neighs_mat[i,j] = count
             common_neighs_mat[j,i] = count
             common_neighs_array[ind_spar] = count
