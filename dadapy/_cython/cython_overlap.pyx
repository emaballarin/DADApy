# distutils: define_macros=NPY_NO_DEPRECATED_API=NPY_1_7_API_VERSION

import cython
import numpy as np
cimport numpy as np

cimport numpy as np

DTYPE = np.int64
floatTYPE = np.float64

ctypedef np.int_t DTYPE_t
ctypedef np.float64_t floatTYPE_t

# ----------------------------------------------------------------------------------------------

@cython.boundscheck(False)
@cython.cdivision(True)
def _compute_data_overlap(DTYPE_t Nele,
                    DTYPE_t k,
                    np.ndarray[DTYPE_t, ndim = 2] dist_indices1,
                    np.ndarray[DTYPE_t, ndim = 2] dist_indices2,
):

    cdef np.ndarray[floatTYPE_t, ndim=1] overlaps = -np.ones(Nele)
    cdef floatTYPE_t count
    cdef DTYPE_t i, j, l
    cdef DTYPE_t[:, ::1] indices1 = dist_indices1
    cdef DTYPE_t[:, ::1] indices2 = dist_indices2

    for i in range(Nele):
        count = 0
        for j in range(1, k+1):
            elem = indices1[i, j]
            for l in range(1, k + 1):
                if elem == indices2[i, l]:
                    count += 1
                    break
        overlaps[i] = count / k

    return overlaps
<<<<<<< HEAD
=======


@cython.boundscheck(False)
@cython.cdivision(True)
def return_label_overlap(self, int[:] labels, int k=30, bint avg=True, coords=None, float k_per_classes=0.1):
    """Return the neighbour overlap between the full space and a set of labels.

    An overlap of 1 means that all neighbours of a point have the same label as the central point.

    Args:
        labels (list): the labels with respect to which the overlap is computed
        k (int): the number of neighbours considered for the overlap

    Returns:
        (float): the neighbour overlap of the points
    """
    cdef:
        Py_ssize_t num_labels = labels.shape[0]
        int[:] class_count
        bint class_imbalance
        int max_class_count
        int[:] k_per_classes_arr
        Py_ssize_t i
        int[:, :] neighbor_index
        int[:, :] ground_truth_labels
        bint[:, :] overlaps
        int cols, col
        float overlap_sum = 0
        float total_k_classes = 0
        float overlaps_result = 0

    labels = labels.astype(int)
    class_count = np.bincount(labels)

    class_imbalance = not np.all(class_count == np.repeat(class_count[0], class_count.shape[0]))
    if class_imbalance:
        max_class_count = np.max(class_count)
        k = int(max_class_count * k_per_classes)

    dist_indices, k = self._get_nn_indices(self.X, self.distances, self.dist_indices, k, coords)
    assert num_labels == dist_indices.shape[0]

    neighbor_index = dist_indices[:, 1:k+1]
    ground_truth_labels = np.repeat(np.array([labels]).T, repeats=k, axis=1)
    overlaps = np.equal(np.array(labels)[neighbor_index], ground_truth_labels)

    if class_imbalance:
        k_per_classes_arr = np.array([int(class_count[labels[i]] * k_per_classes) for i in range(num_labels)])
        if avg:
            cols = overlaps.shape[1]
            for i in range(num_labels):
                for col in range(cols):
                    if col >= k_per_classes_arr[i]:
                        overlaps[i, col] = False
                overlap_sum += np.sum(overlaps[i, :])
                total_k_classes += k_per_classes_arr[i]
            overlaps_result = overlap_sum / total_k_classes
            return overlaps_result
        else:
            for i in range(num_labels):
                overlaps[i, :] = np.sum(overlaps[i, :]) / k_per_classes_arr[i]
                return overlaps
    else:
        if avg:
            overlaps_result = np.mean(overlaps)
            return overlaps_result
        else:
            overlaps = np.mean(overlaps, axis=1)
            return overlaps

>>>>>>> a468f6e1
    <|MERGE_RESOLUTION|>--- conflicted
+++ resolved
@@ -39,77 +39,4 @@
         overlaps[i] = count / k
 
     return overlaps
-<<<<<<< HEAD
-=======
-
-
-@cython.boundscheck(False)
-@cython.cdivision(True)
-def return_label_overlap(self, int[:] labels, int k=30, bint avg=True, coords=None, float k_per_classes=0.1):
-    """Return the neighbour overlap between the full space and a set of labels.
-
-    An overlap of 1 means that all neighbours of a point have the same label as the central point.
-
-    Args:
-        labels (list): the labels with respect to which the overlap is computed
-        k (int): the number of neighbours considered for the overlap
-
-    Returns:
-        (float): the neighbour overlap of the points
-    """
-    cdef:
-        Py_ssize_t num_labels = labels.shape[0]
-        int[:] class_count
-        bint class_imbalance
-        int max_class_count
-        int[:] k_per_classes_arr
-        Py_ssize_t i
-        int[:, :] neighbor_index
-        int[:, :] ground_truth_labels
-        bint[:, :] overlaps
-        int cols, col
-        float overlap_sum = 0
-        float total_k_classes = 0
-        float overlaps_result = 0
-
-    labels = labels.astype(int)
-    class_count = np.bincount(labels)
-
-    class_imbalance = not np.all(class_count == np.repeat(class_count[0], class_count.shape[0]))
-    if class_imbalance:
-        max_class_count = np.max(class_count)
-        k = int(max_class_count * k_per_classes)
-
-    dist_indices, k = self._get_nn_indices(self.X, self.distances, self.dist_indices, k, coords)
-    assert num_labels == dist_indices.shape[0]
-
-    neighbor_index = dist_indices[:, 1:k+1]
-    ground_truth_labels = np.repeat(np.array([labels]).T, repeats=k, axis=1)
-    overlaps = np.equal(np.array(labels)[neighbor_index], ground_truth_labels)
-
-    if class_imbalance:
-        k_per_classes_arr = np.array([int(class_count[labels[i]] * k_per_classes) for i in range(num_labels)])
-        if avg:
-            cols = overlaps.shape[1]
-            for i in range(num_labels):
-                for col in range(cols):
-                    if col >= k_per_classes_arr[i]:
-                        overlaps[i, col] = False
-                overlap_sum += np.sum(overlaps[i, :])
-                total_k_classes += k_per_classes_arr[i]
-            overlaps_result = overlap_sum / total_k_classes
-            return overlaps_result
-        else:
-            for i in range(num_labels):
-                overlaps[i, :] = np.sum(overlaps[i, :]) / k_per_classes_arr[i]
-                return overlaps
-    else:
-        if avg:
-            overlaps_result = np.mean(overlaps)
-            return overlaps_result
-        else:
-            overlaps = np.mean(overlaps, axis=1)
-            return overlaps
-
->>>>>>> a468f6e1
     