import os

from setuptools import Extension, setup


class get_numpy_include(object):
    """Defer numpy.get_include() until after numpy is installed.
    From: https://stackoverflow.com/questions/19919905/how-to-bootstrap-numpy-installation-in-setup-py
    """

    def __str__(self):
        import numpy

        return numpy.get_include()


ext_modules = []

ext_modules += [
    Extension(
        "dadapy._cython.cython_clustering",
        sources=["dadapy/_cython/cython_clustering.c"],
        include_dirs=[get_numpy_include()],
        define_macros=[("NPY_NO_DEPRECATED_API", "NPY_1_7_API_VERSION")],
    )
]

ext_modules += [
    Extension(
        "dadapy._cython.cython_clustering_v2",
        sources=["dadapy/_cython/cython_clustering_v2.c"],
        include_dirs=[get_numpy_include()],
        define_macros=[("NPY_NO_DEPRECATED_API", "NPY_1_7_API_VERSION")],
    )
]

ext_modules += [
    Extension(
        "dadapy._cython.cython_maximum_likelihood_opt",
        sources=["dadapy/_cython/cython_maximum_likelihood_opt.c"],
        include_dirs=[get_numpy_include()],
        define_macros=[("NPY_NO_DEPRECATED_API", "NPY_1_7_API_VERSION")],
    )
]

ext_modules += [
    Extension(
        "dadapy._cython.cython_maximum_likelihood_opt_full",
        sources=["dadapy/_cython/cython_maximum_likelihood_opt_full.c"],
        include_dirs=[get_numpy_include()],
        define_macros=[("NPY_NO_DEPRECATED_API", "NPY_1_7_API_VERSION")],
    )
]


ext_modules += [
    Extension(
        "dadapy._cython.cython_density",
        sources=["dadapy/_cython/cython_density.c"],
        include_dirs=[get_numpy_include()],
        define_macros=[("NPY_NO_DEPRECATED_API", "NPY_1_7_API_VERSION")],
    )
]

ext_modules += [
    Extension(
        "dadapy._cython.cython_overlap",
        sources=["dadapy/_cython/cython_overlap.c"],
        include_dirs=[get_numpy_include()],
        define_macros=[("NPY_NO_DEPRECATED_API", "NPY_1_7_API_VERSION")],
    )
]

ext_modules += [
    Extension(
        "dadapy._cython.cython_grads",
        sources=["dadapy/_cython/cython_grads.c"],
        include_dirs=[get_numpy_include()],
        define_macros=[("NPY_NO_DEPRECATED_API", "NPY_1_7_API_VERSION")],
    )
]

exts_parallel = [
    Extension(
        "dadapy._cython.cython_distances",
        sources=["dadapy/_cython/cython_distances.c"],
        include_dirs=[get_numpy_include()],
        define_macros=[("NPY_NO_DEPRECATED_API", "NPY_1_7_API_VERSION")],
    ),
    Extension(
        "dadapy._cython.cython_differentiable_imbalance",
        sources=["dadapy/_cython/cython_differentiable_imbalance.c"],
        include_dirs=[get_numpy_include()],
        define_macros=[("NPY_NO_DEPRECATED_API", "NPY_1_7_API_VERSION")],
    ),
]

extra_compile_args = (["-fopenmp"],)
extra_link_args = (["-fopenmp"],)

# Check if the '-fopenmp' flag is supported
command = 'gcc -fopenmp -E - < /dev/null > /dev/null 2>&1 && echo "OpenMP supported" || echo "OpenMP not supported"'

if os.system(command) == "OpenMP supported":
    # If '-fopenmp' is supported, add the extra compile and link arguments
    # Installing cython_distances using OpenMP
    for ext_parallel in exts_parallel:
        ext_parallel.extra_compile_args.append("-fopenmp")
        ext_parallel.extra_link_args.append("-fopenmp")

# If OpenMP is not available, the C extension to compute distances in discrete spaces will not run in parallel.

ext_modules += exts_parallel

setup(
    packages=["dadapy", "dadapy._utils"],
    ext_modules=ext_modules,
    include_package_data=True,
    package_data={"dadapy": ["_utils/discrete_volumes/*.dat"]},
<<<<<<< HEAD
    install_requires=[
        "dadac"
    ],
    dependency_links=[
        "git+https://github.com/lykos98/dadaC"
    ]
=======
    install_requires=["dadac"],
    dependency_links=["git+https://github.com/lykos98/dadaC"],
>>>>>>> d065ae19
)<|MERGE_RESOLUTION|>--- conflicted
+++ resolved
@@ -1,131 +1,122 @@
-import os
-
-from setuptools import Extension, setup
-
-
-class get_numpy_include(object):
-    """Defer numpy.get_include() until after numpy is installed.
-    From: https://stackoverflow.com/questions/19919905/how-to-bootstrap-numpy-installation-in-setup-py
-    """
-
-    def __str__(self):
-        import numpy
-
-        return numpy.get_include()
-
-
-ext_modules = []
-
-ext_modules += [
-    Extension(
-        "dadapy._cython.cython_clustering",
-        sources=["dadapy/_cython/cython_clustering.c"],
-        include_dirs=[get_numpy_include()],
-        define_macros=[("NPY_NO_DEPRECATED_API", "NPY_1_7_API_VERSION")],
-    )
-]
-
-ext_modules += [
-    Extension(
-        "dadapy._cython.cython_clustering_v2",
-        sources=["dadapy/_cython/cython_clustering_v2.c"],
-        include_dirs=[get_numpy_include()],
-        define_macros=[("NPY_NO_DEPRECATED_API", "NPY_1_7_API_VERSION")],
-    )
-]
-
-ext_modules += [
-    Extension(
-        "dadapy._cython.cython_maximum_likelihood_opt",
-        sources=["dadapy/_cython/cython_maximum_likelihood_opt.c"],
-        include_dirs=[get_numpy_include()],
-        define_macros=[("NPY_NO_DEPRECATED_API", "NPY_1_7_API_VERSION")],
-    )
-]
-
-ext_modules += [
-    Extension(
-        "dadapy._cython.cython_maximum_likelihood_opt_full",
-        sources=["dadapy/_cython/cython_maximum_likelihood_opt_full.c"],
-        include_dirs=[get_numpy_include()],
-        define_macros=[("NPY_NO_DEPRECATED_API", "NPY_1_7_API_VERSION")],
-    )
-]
-
-
-ext_modules += [
-    Extension(
-        "dadapy._cython.cython_density",
-        sources=["dadapy/_cython/cython_density.c"],
-        include_dirs=[get_numpy_include()],
-        define_macros=[("NPY_NO_DEPRECATED_API", "NPY_1_7_API_VERSION")],
-    )
-]
-
-ext_modules += [
-    Extension(
-        "dadapy._cython.cython_overlap",
-        sources=["dadapy/_cython/cython_overlap.c"],
-        include_dirs=[get_numpy_include()],
-        define_macros=[("NPY_NO_DEPRECATED_API", "NPY_1_7_API_VERSION")],
-    )
-]
-
-ext_modules += [
-    Extension(
-        "dadapy._cython.cython_grads",
-        sources=["dadapy/_cython/cython_grads.c"],
-        include_dirs=[get_numpy_include()],
-        define_macros=[("NPY_NO_DEPRECATED_API", "NPY_1_7_API_VERSION")],
-    )
-]
-
-exts_parallel = [
-    Extension(
-        "dadapy._cython.cython_distances",
-        sources=["dadapy/_cython/cython_distances.c"],
-        include_dirs=[get_numpy_include()],
-        define_macros=[("NPY_NO_DEPRECATED_API", "NPY_1_7_API_VERSION")],
-    ),
-    Extension(
-        "dadapy._cython.cython_differentiable_imbalance",
-        sources=["dadapy/_cython/cython_differentiable_imbalance.c"],
-        include_dirs=[get_numpy_include()],
-        define_macros=[("NPY_NO_DEPRECATED_API", "NPY_1_7_API_VERSION")],
-    ),
-]
-
-extra_compile_args = (["-fopenmp"],)
-extra_link_args = (["-fopenmp"],)
-
-# Check if the '-fopenmp' flag is supported
-command = 'gcc -fopenmp -E - < /dev/null > /dev/null 2>&1 && echo "OpenMP supported" || echo "OpenMP not supported"'
-
-if os.system(command) == "OpenMP supported":
-    # If '-fopenmp' is supported, add the extra compile and link arguments
-    # Installing cython_distances using OpenMP
-    for ext_parallel in exts_parallel:
-        ext_parallel.extra_compile_args.append("-fopenmp")
-        ext_parallel.extra_link_args.append("-fopenmp")
-
-# If OpenMP is not available, the C extension to compute distances in discrete spaces will not run in parallel.
-
-ext_modules += exts_parallel
-
-setup(
-    packages=["dadapy", "dadapy._utils"],
-    ext_modules=ext_modules,
-    include_package_data=True,
-    package_data={"dadapy": ["_utils/discrete_volumes/*.dat"]},
-<<<<<<< HEAD
-    install_requires=[
-        "dadac"
-    ],
-    dependency_links=[
-        "git+https://github.com/lykos98/dadaC"
-    ]
-=======
-    install_requires=["dadac"],
-    dependency_links=["git+https://github.com/lykos98/dadaC"],
->>>>>>> d065ae19
-)+import os
+
+from setuptools import Extension, setup
+
+
+class get_numpy_include(object):
+    """Defer numpy.get_include() until after numpy is installed.
+    From: https://stackoverflow.com/questions/19919905/how-to-bootstrap-numpy-installation-in-setup-py
+    """
+
+    def __str__(self):
+        import numpy
+
+        return numpy.get_include()
+
+
+ext_modules = []
+
+ext_modules += [
+    Extension(
+        "dadapy._cython.cython_clustering",
+        sources=["dadapy/_cython/cython_clustering.c"],
+        include_dirs=[get_numpy_include()],
+        define_macros=[("NPY_NO_DEPRECATED_API", "NPY_1_7_API_VERSION")],
+    )
+]
+
+ext_modules += [
+    Extension(
+        "dadapy._cython.cython_clustering_v2",
+        sources=["dadapy/_cython/cython_clustering_v2.c"],
+        include_dirs=[get_numpy_include()],
+        define_macros=[("NPY_NO_DEPRECATED_API", "NPY_1_7_API_VERSION")],
+    )
+]
+
+ext_modules += [
+    Extension(
+        "dadapy._cython.cython_maximum_likelihood_opt",
+        sources=["dadapy/_cython/cython_maximum_likelihood_opt.c"],
+        include_dirs=[get_numpy_include()],
+        define_macros=[("NPY_NO_DEPRECATED_API", "NPY_1_7_API_VERSION")],
+    )
+]
+
+ext_modules += [
+    Extension(
+        "dadapy._cython.cython_maximum_likelihood_opt_full",
+        sources=["dadapy/_cython/cython_maximum_likelihood_opt_full.c"],
+        include_dirs=[get_numpy_include()],
+        define_macros=[("NPY_NO_DEPRECATED_API", "NPY_1_7_API_VERSION")],
+    )
+]
+
+
+ext_modules += [
+    Extension(
+        "dadapy._cython.cython_density",
+        sources=["dadapy/_cython/cython_density.c"],
+        include_dirs=[get_numpy_include()],
+        define_macros=[("NPY_NO_DEPRECATED_API", "NPY_1_7_API_VERSION")],
+    )
+]
+
+ext_modules += [
+    Extension(
+        "dadapy._cython.cython_overlap",
+        sources=["dadapy/_cython/cython_overlap.c"],
+        include_dirs=[get_numpy_include()],
+        define_macros=[("NPY_NO_DEPRECATED_API", "NPY_1_7_API_VERSION")],
+    )
+]
+
+ext_modules += [
+    Extension(
+        "dadapy._cython.cython_grads",
+        sources=["dadapy/_cython/cython_grads.c"],
+        include_dirs=[get_numpy_include()],
+        define_macros=[("NPY_NO_DEPRECATED_API", "NPY_1_7_API_VERSION")],
+    )
+]
+
+exts_parallel = [
+    Extension(
+        "dadapy._cython.cython_distances",
+        sources=["dadapy/_cython/cython_distances.c"],
+        include_dirs=[get_numpy_include()],
+        define_macros=[("NPY_NO_DEPRECATED_API", "NPY_1_7_API_VERSION")],
+    ),
+    Extension(
+        "dadapy._cython.cython_differentiable_imbalance",
+        sources=["dadapy/_cython/cython_differentiable_imbalance.c"],
+        include_dirs=[get_numpy_include()],
+        define_macros=[("NPY_NO_DEPRECATED_API", "NPY_1_7_API_VERSION")],
+    ),
+]
+
+extra_compile_args = (["-fopenmp"],)
+extra_link_args = (["-fopenmp"],)
+
+# Check if the '-fopenmp' flag is supported
+command = 'gcc -fopenmp -E - < /dev/null > /dev/null 2>&1 && echo "OpenMP supported" || echo "OpenMP not supported"'
+
+if os.system(command) == "OpenMP supported":
+    # If '-fopenmp' is supported, add the extra compile and link arguments
+    # Installing cython_distances using OpenMP
+    for ext_parallel in exts_parallel:
+        ext_parallel.extra_compile_args.append("-fopenmp")
+        ext_parallel.extra_link_args.append("-fopenmp")
+
+# If OpenMP is not available, the C extension to compute distances in discrete spaces will not run in parallel.
+
+ext_modules += exts_parallel
+
+setup(
+    packages=["dadapy", "dadapy._utils"],
+    ext_modules=ext_modules,
+    include_package_data=True,
+    package_data={"dadapy": ["_utils/discrete_volumes/*.dat"]},
+    install_requires=["dadac"],
+    dependency_links=["git+https://github.com/lykos98/dadaC"],
+)