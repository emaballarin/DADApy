import time

import cython
import numpy as np

cimport numpy as np
from libc.math cimport exp

DTYPE = np.int
floatTYPE = np.float
boolTYPE = np.bool

ctypedef np.int_t DTYPE_t
ctypedef np.float64_t floatTYPE_t

@cython.boundscheck(False)
@cython.cdivision(True)
def _nrmaxl(np.ndarray[floatTYPE_t, ndim = 1] F,
            np.ndarray[DTYPE_t, ndim = 1] kstar,
            np.ndarray[floatTYPE_t, ndim = 2] volumes):

    # declarations
    cdef DTYPE_t                                i, j, niter, flag, is_singular
    cdef floatTYPE_t                            a, stepmax, lr, grad_a, delta_a, grad_f, delta_f, gf_tmp, l, func, detinv
    cdef floatTYPE_t                            fepsilon    = np.finfo(float).eps
    cdef np.ndarray[floatTYPE_t, ndim = 2]      Hess        = np.zeros((2, 2))
    cdef np.ndarray[floatTYPE_t, ndim = 2]      HessInv     = np.zeros((2, 2))


    N = F.shape[0]
    is_singular = 0
    for i in range(N):

        flag = 0
        for j in range(kstar[i]):
            if volumes[i, j] < 1.0e-300:
                flag = 1
                break

        if flag==0:
            a=0.
            stepmax=0.1*abs(F[i])

            #hessian and gradient update
            grad_f = float(kstar[i])
            grad_a = float(kstar[i] + 1) * float(kstar[i]) / 2.
            Hess[0,0]=0.
            Hess[0,1]=0.
            Hess[1,1]=0.
            for j in range(kstar[i]):
                l=float(j+1)

                gf_tmp = volumes[i, j]*exp(F[i]+a*l)

                grad_f = grad_f - gf_tmp
                grad_a = grad_a - l*gf_tmp

                Hess[0,0] = Hess[0,0] - gf_tmp
                Hess[0,1] = Hess[0,1] - l*gf_tmp
                Hess[1,1] = Hess[1,1] - l**2*gf_tmp
            Hess[1,0] = Hess[0,1]
            detHess = Hess[0,0]*Hess[1,1] - Hess[0,1]*Hess[1,0]
            if detHess< fepsilon:
              is_singular = 1
            else:
              #inversion of the hessian matrix
              detinv = 1./(Hess[0,0]*Hess[1,1] - Hess[0,1]*Hess[1,0])
              HessInv[0,0] = +detinv * Hess[1,1]
              HessInv[1,0] = -detinv * Hess[1,0]
              HessInv[0,1] = -detinv * Hess[0,1]
              HessInv[1,1] = +detinv * Hess[0,0]

            func=100.
            niter=0

            while ( ((func)>1e-3) and (niter < 10000) ):

                if detHess<fepsilon:
                  #parameter update fixed point iteration
                  F[i] = ( -a*kstar[i]*(kstar[i]+1)/2  - (grad_f-kstar[i]) ) / kstar[i]
                  a = (- F[i]*kstar[i] - (grad_f-kstar[i])) / (kstar[i]*(kstar[i]+1)/2)
                else:
                  #parameter step calculation
                  delta_f = (HessInv[0,0]*grad_f+HessInv[0,1]*grad_a)
                  delta_a = (HessInv[1,0]*grad_f+HessInv[1,1]*grad_a)

                  #learning rate/counter update
                  niter=niter+1
                  lr=0.1
                  if (abs(lr*delta_f) > stepmax) :
                      lr=abs(stepmax/delta_f)

                  #parameter update
                  F[i] = F[i] - lr*delta_f
                  a = a - lr*delta_a

                #gradient calculation at F[i]: it must be computed after F update to provide a consistent check of func
                grad_f = float(kstar[i])
                grad_a = float(kstar[i] + 1) * float(kstar[i]) / 2.
                Hess[0,0]=0.
                Hess[0,1]=0.
                Hess[1,1]=0.
                for j in range(kstar[i]):
                    l=float(j+1)

                    gf_tmp = volumes[i, j]*exp(F[i]+a*l)

                    grad_f = grad_f - gf_tmp
                    grad_a = grad_a - l*gf_tmp

                    Hess[0,0] = Hess[0,0] - gf_tmp
                    Hess[0,1] = Hess[0,1] - l*gf_tmp
                    Hess[1,1] = Hess[1,1] - l**2*gf_tmp
                Hess[1,0] = Hess[0,1]
<<<<<<< HEAD
                detHess = Hess[0,0]*Hess[1,1] - Hess[0,1]*Hess[1,0]
                if detHess < fepsilon:
                  is_singular = 1
=======


                if Hess[0,0]*Hess[1,1] - Hess[0,1]*Hess[1,0]< fepsilon:
                  is_singular = 1
                  #parameter update with fixed point iteration
                  F[i] = ( -a*kstar[i]*(kstar[i]+1)/2  - (grad_f-kstar[i]) ) / kstar[i]
                  a = (- F[i]*kstar[i] - (grad_f-kstar[i])) / (kstar[i]*(kstar[i]+1)/2)

>>>>>>> 75e2fd89
                else:
                  #inversion of the hessian matrix
                  detinv = 1./(Hess[0,0]*Hess[1,1] - Hess[0,1]*Hess[1,0])
                  HessInv[0,0] = +detinv * Hess[1,1]
                  HessInv[1,0] = -detinv * Hess[1,0]
                  HessInv[0,1] = -detinv * Hess[0,1]
                  HessInv[1,1] = +detinv * Hess[0,0]
<<<<<<< HEAD
=======

                  #parameter step calculation
                  delta_f = (HessInv[0,0]*grad_f+HessInv[0,1]*grad_a)
                  delta_a = (HessInv[1,0]*grad_f+HessInv[1,1]*grad_a)

                  #learning rate/counter update
                  niter=niter+1
                  lr=0.1
                  if (abs(lr*delta_f) > stepmax) :
                      lr=abs(stepmax/delta_f)

                  #parameter update
                  F[i] = F[i] - lr*delta_f
                  a = a - lr*delta_a
>>>>>>> 75e2fd89

                if ((abs(a) <= fepsilon ) or (abs(F[i]) <= fepsilon )):
                    func = max(abs(grad_f),abs(grad_a))
                else:
                    func = max(abs(grad_f/F[i]),abs(grad_a/a))
<<<<<<< HEAD

=======
>>>>>>> 75e2fd89
    return F, is_singular<|MERGE_RESOLUTION|>--- conflicted
+++ resolved
@@ -112,20 +112,11 @@
                     Hess[0,1] = Hess[0,1] - l*gf_tmp
                     Hess[1,1] = Hess[1,1] - l**2*gf_tmp
                 Hess[1,0] = Hess[0,1]
-<<<<<<< HEAD
+
                 detHess = Hess[0,0]*Hess[1,1] - Hess[0,1]*Hess[1,0]
                 if detHess < fepsilon:
                   is_singular = 1
-=======
 
-
-                if Hess[0,0]*Hess[1,1] - Hess[0,1]*Hess[1,0]< fepsilon:
-                  is_singular = 1
-                  #parameter update with fixed point iteration
-                  F[i] = ( -a*kstar[i]*(kstar[i]+1)/2  - (grad_f-kstar[i]) ) / kstar[i]
-                  a = (- F[i]*kstar[i] - (grad_f-kstar[i])) / (kstar[i]*(kstar[i]+1)/2)
-
->>>>>>> 75e2fd89
                 else:
                   #inversion of the hessian matrix
                   detinv = 1./(Hess[0,0]*Hess[1,1] - Hess[0,1]*Hess[1,0])
@@ -133,30 +124,14 @@
                   HessInv[1,0] = -detinv * Hess[1,0]
                   HessInv[0,1] = -detinv * Hess[0,1]
                   HessInv[1,1] = +detinv * Hess[0,0]
-<<<<<<< HEAD
-=======
 
-                  #parameter step calculation
-                  delta_f = (HessInv[0,0]*grad_f+HessInv[0,1]*grad_a)
-                  delta_a = (HessInv[1,0]*grad_f+HessInv[1,1]*grad_a)
 
-                  #learning rate/counter update
-                  niter=niter+1
-                  lr=0.1
-                  if (abs(lr*delta_f) > stepmax) :
-                      lr=abs(stepmax/delta_f)
-
-                  #parameter update
-                  F[i] = F[i] - lr*delta_f
-                  a = a - lr*delta_a
->>>>>>> 75e2fd89
 
                 if ((abs(a) <= fepsilon ) or (abs(F[i]) <= fepsilon )):
                     func = max(abs(grad_f),abs(grad_a))
                 else:
                     func = max(abs(grad_f/F[i]),abs(grad_a/a))
-<<<<<<< HEAD
 
-=======
->>>>>>> 75e2fd89
+
+
     return F, is_singular