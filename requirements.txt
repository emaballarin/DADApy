# requirements needed for Sphinx documentation
nbsphinx
nbsphinx_link
ipython
sphinx_rtd_theme
numpy
scipy
scikit-learn
joblib
matplotlib
jax
jaxlib
flax
tqdm
<<<<<<< HEAD
dadac
=======
networkx
>>>>>>> 4051b52b
<|MERGE_RESOLUTION|>--- conflicted
+++ resolved
@@ -12,8 +12,5 @@
 jaxlib
 flax
 tqdm
-<<<<<<< HEAD
 dadac
-=======
-networkx
->>>>>>> 4051b52b
+networkx