--- conflicted
+++ resolved
@@ -1,1259 +1,1181 @@
-# Copyright 2021-2023 The DADApy Authors. All Rights Reserved.
-#
-# Licensed under the Apache License, Version 2.0 (the "License");
-# you may not use this file except in compliance with the License.
-# You may obtain a copy of the License at
-#
-#     http://www.apache.org/licenses/LICENSE-2.0
-#
-# Unless required by applicable law or agreed to in writing, software
-# distributed under the License is distributed on an "AS IS" BASIS,
-# WITHOUT WARRANTIES OR CONDITIONS OF ANY KIND, either express or implied.
-# See the License for the specific language governing permissions and
-# limitations under the License.
-# ==============================================================================
-
-"""
-The *clustering* module contains the *Clustering* class.
-
-Density-based clustering algorithms are implemented as methods of this class.
-"""
-
-import multiprocessing
-import platform
-import time
-import warnings
-
-import numpy as np
-import scipy as sp
-from dadac import Data as c_data
-
-from dadapy._cython import cython_clustering as cf
-from dadapy._cython import cython_clustering_v2 as cf2
-
-try:
-    from dadac import Data as c_data
-except ModuleNotFoundError:
-    warnings.warn(
-        """C accelerated implementation is not provided,
-        something went wrong when installing dadac dependency""",
-        stacklevel=2,
-    )
-
-
-from dadapy.density_estimation import DensityEstimation
-
-cores = multiprocessing.cpu_count()
-
-
-class Clustering(DensityEstimation):
-    """Perform clustering using various density-based clustering algorithms.
-
-    Inherits from the DensityEstimation class.
-
-    Attributes:
-        N_clusters (int): Number of clusters found
-        cluster_assignment (list(int)): A list of length N containing the cluster assignment of each point as an
-            integer from 0 to N_clusters-1.
-        cluster_centers (list(int)): Indices of the centroids of each cluster (density peak)
-        cluster_indices (list(list(int))): A list of lists. Each sublist contains the indices belonging to the
-            corresponding cluster.
-        log_den_bord (np.ndarray(float)): A matrix of dimensions N_clusters x N_clusters containing
-            the estimated log density of the saddle point between each couple of peaks.
-        log_den_bord_err (np.ndarray(float)): A matrix of dimensions N_clusters x N_clusters containing
-            the estimated error on the log density of the saddle point between each couple of peaks.
-        bord_indices (np.ndarray(float)): A matrix of dimensions N_clusters x N_clusters containing the indices of
-            the saddle point between each couple of peaks.
-
-    """
-
-    def __init__(
-        self, coordinates=None, distances=None, maxk=None, verbose=False, n_jobs=cores
-    ):
-        """Initialise the Clustering class."""
-        super().__init__(
-            coordinates=coordinates,
-            distances=distances,
-            maxk=maxk,
-            verbose=verbose,
-            n_jobs=n_jobs,
-        )
-
-        self.cluster_indices = None
-        self.N_clusters = None
-        self.cluster_assignment = None
-        self.cluster_centers = None
-        self.log_den_bord_err = None
-        self.log_den_bord = None
-        self.bord_indices = None
-
-        self.delta = None  # Minimum distance from an element with higher density
-        self.ref = None  # Index of the nearest element with higher density
-
-    def compute_clustering_ADP(self, Z=1.65, halo=False, impl="c", v2=False):
-        """Compute clustering according to the algorithm DPA.
-
-        The only free parameter is the merging factor Z, which controls how the different density peaks are merged
-        together. The higher the Z, the more aggressive the merging, the smaller the number of clusters.
-        The calculation is optimized though cython
-
-        Args:
-            Z(float): merging parameter
-            halo (bool): compute (or not) the halo points
-            impl (str): default "c", implementation type "c" uses optimized implementation written in pure C,
-<<<<<<< HEAD
-                        "py" uses original dadapy implementation
-=======
-            "py" uses original dadapy implementation
->>>>>>> d065ae19
-
-        Returns:
-            cluster_assignment (np.ndarray(int)): assignment of points to specific clusters
-
-        References:
-            M. d’Errico, E. Facco, A. Laio, A. Rodriguez, Automatic topography  of  high-dimensional  data  sets  by
-                non-parametric  density peak clustering, Information Sciences 560 (2021) 476–492
-
-        """
-<<<<<<< HEAD
-        if impl == "py":
-            if self.log_den is None:
-                self.compute_density_PAk()
-
-            assert not np.isnan(np.sum(self.log_den)), "log density contains nan values"
-            assert not np.isnan(
-                np.sum(self.log_den_err)
-            ), "log error density contains nan values"
-
-            if self.verb:
-                print("Clustering started")
-
-            if v2 is True:
-                warnings.warn(
-                    """using adp implementation v2: this requires less memory but can
-                    be two times slower than the original implementation""",
-                    stacklevel=2,
-                )
-
-            # Make all values of log_den positives (this is important to help convergence)
-            # even when subtracting the value Z*log_den_err
-            log_den_min = np.min(self.log_den - Z * self.log_den_err)
-            log_den_c = self.log_den - log_den_min + 1
-
-            # Putative modes of the PDF as preliminary clusters
-            g = log_den_c - self.log_den_err
-
-            # centers are point of max density  (max(g) ) within their optimal neighborhood (defined by kstar)
-            seci = time.time()
-
-            if v2:
-                out = cf2._compute_clustering(
-                    Z,
-                    halo,
-                    self.kstar,
-                    self.dist_indices.astype(int),
-                    self.maxk,
-                    self.verb,
-                    self.log_den_err,
-                    log_den_c,
-                    g,
-                    self.N,
-                )
-            else:
-                out = cf._compute_clustering(
-                    Z,
-                    halo,
-                    self.kstar,
-                    self.dist_indices.astype(int),
-                    self.maxk,
-                    self.verb,
-                    self.log_den_err,
-                    log_den_c,
-                    g,
-                    self.N,
-                )
-
-            secf = time.time()
-
-            self.cluster_indices = out[0]
-            self.N_clusters = out[1]
-            self.cluster_assignment = out[2]
-            self.cluster_centers = out[3]
-            print(self.cluster_centers)
-            self.log_den_bord = out[4] + log_den_min - 1
-            self.log_den_bord_err = out[5]
-            self.bord_indices = out[6]
-
-=======
-        try:
-            # try to generate the dadac handler, if it fails print a warning and then
-            # fall back to default
-            dadac_handler = c_data(self.X, verbose=self.verb)
-        except NameError:
-            warnings.warn(
-                f"""Cannot load dadac.Data, falling back to python/cython implementation.
-                This is can be caused from the fact that you are running from a non Linux system.
-                Your platform, is {platform.platform()}, please refer to dadaC docs to manually install
-                the package""",
-                stacklevel=2,
-            )
-            impl = "py"
-
-        if impl == "py":
-            if self.log_den is None:
-                self.compute_density_PAk()
-
-            assert not np.isnan(np.sum(self.log_den)), "log density contains nan values"
-            assert not np.isnan(
-                np.sum(self.log_den_err)
-            ), "log error density contains nan values"
-
-            if self.verb:
-                print("Clustering started")
-
-            if v2 is True:
-                warnings.warn(
-                    """using adp implementation v2: this requires less memory but can
-                    be two times slower than the original implementation""",
-                    stacklevel=2,
-                )
-
-            # Make all values of log_den positives (this is important to help convergence)
-            # even when subtracting the value Z*log_den_err
-            log_den_min = np.min(self.log_den - Z * self.log_den_err)
-            log_den_c = self.log_den - log_den_min + 1
-
-            # Putative modes of the PDF as preliminary clusters
-            g = log_den_c - self.log_den_err
-
-            # centers are point of max density  (max(g) ) within their optimal neighborhood (defined by kstar)
-            seci = time.time()
-
-            if v2:
-                out = cf2._compute_clustering(
-                    Z,
-                    halo,
-                    self.kstar,
-                    self.dist_indices.astype(int),
-                    self.maxk,
-                    self.verb,
-                    self.log_den_err,
-                    log_den_c,
-                    g,
-                    self.N,
-                )
-            else:
-                out = cf._compute_clustering(
-                    Z,
-                    halo,
-                    self.kstar,
-                    self.dist_indices.astype(int),
-                    self.maxk,
-                    self.verb,
-                    self.log_den_err,
-                    log_den_c,
-                    g,
-                    self.N,
-                )
-
-            secf = time.time()
-
-            self.cluster_indices = out[0]
-            self.N_clusters = out[1]
-            self.cluster_assignment = out[2]
-            self.cluster_centers = out[3]
-            print(self.cluster_centers)
-            self.log_den_bord = out[4] + log_den_min - 1
-            self.log_den_bord_err = out[5]
-            self.bord_indices = out[6]
-
->>>>>>> d065ae19
-            if self.verb:
-                print(f"Clustering finished, {self.N_clusters} clusters found")
-                print(f"total time is, {secf - seci}")
-        else:
-            # handle with dadaC
-<<<<<<< HEAD
-            dadac_handler = c_data(self.X, verbose=self.verb)
-=======
->>>>>>> d065ae19
-            if self.log_den is None:
-                self.compute_density_PAk()
-            log_den_min = np.min(self.log_den - Z * self.log_den_err)
-            dadac_handler.import_density(self.log_den, self.log_den_err, self.kstar)
-            dadac_handler.import_neighbors_and_distances(
-                self.dist_indices, self.distances
-            )
-            dadac_handler.compute_clustering_ADP(Z, halo)
-
-            print("Exporting results to python")
-
-            from copy import deepcopy
-
-            self.N_clusters = deepcopy(dadac_handler.N_clusters)
-            self.cluster_assignment = deepcopy(dadac_handler.cluster_assignment)
-            self.cluster_centers = deepcopy(dadac_handler.cluster_centers)
-            self.bord_indices = deepcopy(dadac_handler.border_indices)
-
-            # subtract a one on the diagonal only for consistency with the original implementation and conventions
-            self.log_den_bord = deepcopy(dadac_handler.log_den_bord + log_den_min - 1.0)
-            self.log_den_bord_err = deepcopy(dadac_handler.log_den_bord_err)
-
-            idxs = np.array([i for i in range(self.N)])
-            self.cluster_indices = [
-                idxs[np.where(self.cluster_assignment == c)]
-                for c in range(self.N_clusters)
-            ]
-
-        return self.cluster_assignment
-
-    def compute_DecGraph(self):
-        """Compute the decision graph."""
-        assert self.log_den is not None, "Compute density before"
-        assert self.X is not None
-        self.delta = np.zeros(self.N)
-        self.ref = np.zeros(self.N, dtype="int")
-        tt = np.arange(self.N)
-        imax = []
-        ncalls = 0
-        for i in range(self.N):
-            ll = tt[((self.log_den > self.log_den[i]) & (tt != i))]
-            if ll.shape[0] > 0:
-                a1, a2, a3 = np.intersect1d(
-                    self.dist_indices[i, :], ll, return_indices=True, assume_unique=True
-                )
-                if a1.shape[0] > 0:
-                    aa = np.min(a2)
-                    self.delta[i] = self.distances[i, aa]
-                    self.ref[i] = self.dist_indices[i, aa]
-                else:
-                    ncalls = ncalls + 1
-                    dd = self.X[((self.log_den > self.log_den[i]) & (tt != i))]
-                    ds = np.transpose(
-                        sp.spatial.distance.cdist([np.transpose(self.X[i, :])], dd)
-                    )
-                    j = np.argmin(ds)
-                    self.ref[i] = ll[j]
-                    self.delta[i] = ds[j]
-            else:
-                self.delta[i] = -100.0
-                imax.append(i)
-        self.delta[imax] = 1.05 * np.max(self.delta)
-        print("Number of points for which self.delta needed call to cdist=", ncalls)
-
-    def compute_clustering_DP(self, dens_cut=0.0, delta_cut=0.0, halo=False):
-        """Compute clustering using the Density Peak algorithm.
-
-        Args:
-            dens_cut (float): cutoff on density values
-            delta_cut (float): cutoff on distance values
-            halo (bool): use or not halo points
-
-        Returns:
-            cluster_assignment (np.ndarray(int)): assignment of points to specific clusters
-
-        References:
-            A. Rodriguez, A. Laio, Clustering by fast search and find of density peaks,
-            Science 344 (6191) (2014) 1492–1496.
-        """
-        assert self.delta is not None
-        ordered = np.argsort(-self.log_den)
-        self.cluster_assignment = np.zeros(self.N, dtype="int")
-        tt = np.arange(self.N)
-        center_label = np.zeros(self.N, dtype="int")
-        ncluster = -1
-        for i in range(self.N):
-            j = ordered[i]
-            if (self.log_den[j] > dens_cut) & (self.delta[j] > delta_cut):
-                ncluster = ncluster + 1
-                self.cluster_assignment[j] = ncluster
-                center_label[j] = ncluster
-            else:
-                self.cluster_assignment[j] = self.cluster_assignment[self.ref[j]]
-                center_label[j] = -1
-        self.centers = tt[(center_label != -1)]
-        if halo:
-            bord = np.zeros(self.N, dtype="int")
-            halo = np.copy(self.cluster_assignment)
-
-            for i in range(self.N):
-                for j in self.dist_indices[i, :][(self.distances[i, :] <= self.dc[i])]:
-                    if self.cluster_assignment[i] != self.cluster_assignment[j]:
-                        bord[i] = 1
-            halo_cutoff = np.zeros(ncluster + 1)
-            halo_cutoff[:] = np.min(self.log_den) - 1
-            for j in range(ncluster + 1):
-                td = self.log_den[((bord == 1) & (self.cluster_assignment == j))]
-                if td.size != 0:
-                    halo_cutoff[j] = np.max(td)
-            halo[tt[(self.log_den < halo_cutoff[self.cluster_assignment])]] = -1
-            self.cluster_assignment = halo
-
-        return self.cluster_assignment
-
-    def compute_clustering_ADP_pure_python(  # noqa: C901
-        self, Z=1.65, halo=False, v2=False
-    ):
-        """Compute ADP clustering, but without the cython optimization."""
-        if self.log_den is None:
-            self.compute_density_PAk()
-
-        assert not np.isnan(np.sum(self.log_den)), "log density contains nan values"
-        assert not np.isnan(
-            np.sum(self.log_den_err)
-        ), "log error density contains nan values"
-
-        if self.verb:
-            print("Clustering started")
-
-        if v2 is True:
-            warnings.warn(
-                """using adp implementation v2: this requires less memory but
-                can be two times slower than the original implementation""",
-                stacklevel=2,
-            )
-
-        # Make all values of log_den positives (this is important to help convergence)
-        # even when subtracting the value Z*log_den_err
-        log_den_min = np.min(self.log_den - Z * self.log_den_err)
-        # define a "log_den_c" specific to perform clustering
-        log_den_c = self.log_den - log_den_min + 1
-
-        # Find the putative modes of the PDF as preliminary clusters
-        sec = time.time()
-
-        g = log_den_c - self.log_den_err
-
-        centers, removed_centers = self._find_density_modes(g)
-
-        Nclus = len(centers)
-
-        if self.verb:
-            print("Number of clusters before multimodality test=", Nclus)
-
-        cluster_init, cl_struct = self._preliminary_cluster_assignment(
-            g, centers, removed_centers
-        )
-
-        sec2 = time.time()
-        if self.verb:
-            print(
-                "{0:0.2f} seconds clustering before multimodality test".format(
-                    sec2 - sec
-                )
-            )
-
-        # Find border points between putative clusters
-        sec = time.time()
-        if not v2:
-            (
-                log_den_bord,
-                log_den_bord_err,
-                bord_index,
-            ) = self._find_borders_between_clusters(
-                Nclus, g, cl_struct, centers, cluster_init, log_den_c
-            )
-        else:
-            saddle_density, saddle_indices = self._find_borders_between_clusters_v2(
-                Nclus, g, cl_struct, centers, cluster_init, log_den_c
-            )
-
-        sec2 = time.time()
-        if self.verb:
-            print("{0:0.2f} seconds identifying the borders".format(sec2 - sec))
-
-        sec = time.time()
-        if not v2:
-            surviving_clusters, bord_index = self._multimodality_test(
-                Nclus,
-                Z,
-                log_den_c,
-                centers,
-                cl_struct,
-                log_den_bord,
-                log_den_bord_err,
-                bord_index,
-            )
-        else:
-            (
-                surviving_clusters,
-                saddle_density,
-                saddle_indices,
-            ) = self._multimodality_test_v2(
-                Nclus, Z, log_den_c, centers, cl_struct, saddle_density, saddle_indices
-            )
-
-        sec2 = time.time()
-        if self.verb:
-            print("{0:0.2f} seconds with multimodality test".format(sec2 - sec))
-
-        if not v2:
-            (
-                N_clusters,
-                cluster_assignment,
-                cluster_indices,
-                cluster_centers,
-                log_den_bord,
-                log_den_bord_err,
-                bord_indices,
-            ) = self._finalise_clustering(
-                Nclus,
-                halo,
-                surviving_clusters,
-                cl_struct,
-                centers,
-                log_den_bord,
-                log_den_bord_err,
-                bord_index,
-                log_den_c,
-            )
-
-        else:
-            (
-                N_clusters,
-                cluster_assignment,
-                cluster_indices,
-                cluster_centers,
-                log_den_bord,
-                log_den_bord_err,
-                bord_indices,
-            ) = self._finalise_clustering_v2(
-                Nclus,
-                halo,
-                surviving_clusters,
-                cl_struct,
-                centers,
-                saddle_density,
-                saddle_indices,
-                log_den_c,
-            )
-
-        self.cluster_indices = cluster_indices
-        self.N_clusters = N_clusters
-        self.cluster_assignment = cluster_assignment
-        self.cluster_centers = cluster_centers
-        self.log_den_bord = (
-            log_den_bord + log_den_min - 1
-        )  # remove wrong normalisation introduced earlier
-        self.log_den_bord_err = log_den_bord_err
-        self.bord_indices = bord_indices
-
-        if self.verb:
-            print("Clustering finished, {} clusters found".format(self.N_clusters))
-
-        return self.cluster_assignment
-
-    # ------------ helper methods for compute_clustering_ADP_pure_python ------------ #
-
-    def _find_density_modes(self, g):
-        """Find the modes of the density."""
-        centers = []
-        for i in range(self.N):
-            t = 0
-            for j in range(1, self.kstar[i] + 1):
-                if g[i] < g[self.dist_indices[i, j]]:
-                    t = 1
-                    break
-
-            # "i" is a center if it has no point at a higher density
-            if t == 0:
-                centers.append(i)
-
-        centers_iter = centers.copy()
-
-        removed_centers = []
-        for i_center in centers_iter:
-            l, m = np.where(self.dist_indices == i_center)
-
-            # keep only neighborhoods where i_center is within kstar
-            mask = m <= self.kstar[l]
-            l, m = l[mask], m[mask]
-            # index of the point of maximum density in these neighborhoods
-            max_rho = np.argmax(g[l])
-            max_rho = l[max_rho]
-
-            # if the density of 'max_rho' is higher than that of i_center,
-            # remove i_center and store [i_center,  max_rho] (see later)
-            if g[max_rho] > g[i_center]:
-                # check if this max_rho is already in removed centers
-                if len(removed_centers) > 0:
-                    is_valid = np.where(np.array(removed_centers)[:, 0] == max_rho)[0]
-                    # if current max_rho is in removed centers use its max_rho
-                    if is_valid.size > 0:
-                        max_rho = removed_centers[is_valid[0]][1]
-
-                removed_centers.append([i_center, max_rho])
-                centers.remove(i_center)
-
-        return centers, np.array(removed_centers)
-
-    def _preliminary_cluster_assignment(self, g, centers, removed_centers):
-        """Find a preliminary assignment of points to the closest density peak.
-
-        Args:
-            g: scaled log density of points
-            centers: preliminary density peaks
-
-        Returns:
-            cluster_init (list(int)): preliminary assignations of points to clusters
-            cl_struct (list(list(int))): list of points in each cluster
-        """
-        # all points assigned to no clusters initially
-        cluster_init = [-1] * self.N
-
-        # assign centers to their own cluster
-        for i in centers:
-            cluster_init[i] = centers.index(i)
-
-        # Get the rank of the elements in the g vector
-        # sorted in decreasing order.
-        sortg = np.argsort(-g)
-
-        # Perform preliminary assignation to clusters
-        maxk = self.dist_indices.shape[1]
-        for j in range(self.N):
-            ele = sortg[j]
-            nn = 0
-            while cluster_init[ele] == -1 and nn < maxk - 1:
-                nn = nn + 1
-                cluster_init[ele] = cluster_init[self.dist_indices[ele, nn]]
-
-            # if in ther first maxk there is no point assigned to a cluster,
-            # assign the point to the nearby center of max density
-            if cluster_init[ele] == -1:
-                # all the neighbors of ele (ele included!)
-                ele_neighbors = self.dist_indices[ele]
-
-                # indices (in 'removed_centers') of removed centers in the neighbor of ele (may include ele itself!)
-                # (all_removed_centers --> indices of the centers that have been removed)
-                all_removed_centers = removed_centers[:, 0]
-
-                _, _, ind_removed_centers_ele = np.intersect1d(
-                    ele_neighbors, all_removed_centers, return_indices=True
-                )
-
-                # indices (in 'removed_centers') of the centers of higher density
-                # in the neighborhood of 'removed centers'
-                # (higher_density_centers --> centers of higher density that have a
-                # 'removed center' in their neighborhood)
-                higher_density_centers = removed_centers[:, 1]
-                higher_density_centers_ele = higher_density_centers[
-                    ind_removed_centers_ele
-                ]
-
-                # index (in 'cluster_init') of the 'maximum density center' of such neighboring centers
-                max_center = higher_density_centers_ele[
-                    np.argmax(g[higher_density_centers_ele])
-                ]
-
-                cluster_init[ele] = cluster_init[max_center]
-
-        # useful list of points in the clusters
-        cl_struct = []
-        for i in range(len(centers)):
-            x1 = []
-            for j in range(self.N):
-                if cluster_init[j] == i:
-                    x1.append(j)
-            cl_struct.append(x1)
-
-        return cluster_init, cl_struct
-
-    def _find_borders_between_clusters(  # noqa: C901
-        self, Nclus, g, cl_struct, centers, cluster_init, log_den_c
-    ):
-        """Find saddle points between clusters.
-
-        Assume i and j are points belonging to the clusters c(i) and c(j).
-        Then, point i is a border point between c(i) and c(j) if:
-            a) It has in its neighborhood a point j belonging to other cluster.
-            b) There are no other points belonging to c(i) nearer from point j
-            c) It has the maximum density among the points that fulfill a) & b)
-
-        Args:
-            Nclus: number of clusters
-            g: scaled log density of points
-            cl_struct: points assigned to each cluster
-            centers: density peaks
-            cluster_init: cluster assignment
-            log_den_c: log density of points
-
-        Returns:
-            log_den_bord: log density of the saddle points
-            log_den_bord_err: error on the log density of saddle points
-            bord_index: square matrix providing the index of the saddle point between any two peaks
-        """
-        # this implementation can be vry costly if Nclus is > 10^4
-        if Nclus > 10000:
-            warnings.warn(
-                """There are > 10k initial putative clusters:
-            the matrices of the saddle points may cause out of memory error (3x Nclus x Nclus --> > 2.4 GB required).
-            If this is the case, call compute_clustering_ADP_pure_python(v2 = True). Ignore the warning otherwise.""",
-                stacklevel=2,
-            )
-
-        try:
-            log_den_bord = np.zeros((Nclus, Nclus), dtype=np.float64)
-            log_den_bord_err = np.zeros((Nclus, Nclus), dtype=np.float64)
-            # set all bord indices to -1 (no points) initially
-            bord_index = np.ones((Nclus, Nclus), dtype=int) * -1
-        except MemoryError:
-            print(
-                f"Nclus = {Nclus}. Out of memory error: call compute_clustering_ADP_pure_python(v2 = True)"
-            )
-
-        for c in range(Nclus):
-            for p1 in cl_struct[c]:  # p1 points in a given cluster
-                if p1 in centers:
-                    pp = -1
-
-                else:
-                    # a point p2 in the neighborhood of p1 belongs to a cluster cp different from p1
-                    for k in range(1, self.kstar[p1] + 1):
-                        p2 = self.dist_indices[p1, k]
-                        pp = -1
-                        if (
-                            cluster_init[p2] != c
-                        ):  # a point in the neighborhood of p1 belongs to another cluster
-                            pp = p2
-                            cp = cluster_init[pp]  # neighbor cluster index
-                            break
-                if pp != -1:
-                    for k in range(1, self.maxk):
-                        po = self.dist_indices[pp, k]  # pp here is p2
-                        if po == p1:  # p1 is the closest point of p2 belonging to c
-                            break
-                        if (
-                            cluster_init[po] == c
-                        ):  # there is a point of c closest to p2 than p1
-                            pp = -1
-                            break
-
-                # here check if the border point is a saddle point
-                if pp != -1:
-                    if (
-                        g[p1] > log_den_bord[c][cp]
-                    ):  # g = log_den_c - self.log_den_err different from next log_den_bord without log_den_err
-                        log_den_bord[c][cp] = g[p1]
-                        log_den_bord[cp][c] = g[p1]
-                        bord_index[cp][c] = p1
-                        bord_index[c][cp] = p1
-
-        # fill in matrices of bord densities and errors in a symmetric way
-        for i in range(Nclus - 1):
-            for j in range(i + 1, Nclus):
-                if bord_index[i][j] != -1:
-                    log_den_bord[i][j] = log_den_c[bord_index[i][j]]
-                    log_den_bord[j][i] = log_den_c[bord_index[j][i]]
-                    log_den_bord_err[i][j] = self.log_den_err[bord_index[i][j]]
-                    log_den_bord_err[j][i] = self.log_den_err[bord_index[j][i]]
-
-        # set diagonal to -1
-        for i in range(Nclus):
-            log_den_bord[i][i] = -1.0
-            log_den_bord_err[i][i] = 0.0
-
-        return log_den_bord, log_den_bord_err, bord_index
-
-    def _multimodality_test(
-        self,
-        Nclus,
-        Z,
-        log_den_c,
-        centers,
-        cl_struct,
-        log_den_bord,
-        log_den_bord_err,
-        bord_index,
-    ):
-        """Merge couples of peaks if these are not statistically significant."""
-        check = 1
-
-        # all clusters are initialised as "surviving"
-        surviving_clusters = [1] * Nclus
-
-        while check == 1:
-            # density and position of borders to be merged
-            pos = []
-            ipos = []
-            jpos = []
-
-            check = 0
-
-            # check whether there are statistically not-significant couples of peaks
-            for i in range(Nclus - 1):
-                for j in range(i + 1, Nclus):
-                    # differences in peaks i->j and j->i
-                    a1 = log_den_c[centers[i]] - log_den_bord[i][j]
-                    a2 = log_den_c[centers[j]] - log_den_bord[i][j]
-
-                    # statistical thresholds
-                    e1 = Z * (self.log_den_err[centers[i]] + log_den_bord_err[i][j])
-                    e2 = Z * (self.log_den_err[centers[j]] + log_den_bord_err[i][j])
-
-                    # if two peaks are not statistically significant, save their border
-                    if a1 < e1 or a2 < e2:
-                        check = 1
-                        pos.append(log_den_bord[i][j])
-                        ipos.append(i)
-                        jpos.append(j)
-
-            # merging process
-            if check == 1:
-                # start merging from border of higher density
-                barrier_index = pos.index(max(pos))
-                imod = ipos[barrier_index]
-                jmod = jpos[barrier_index]
-
-                # normalised log density of first and second peak to be merged
-                c1 = (log_den_c[centers[imod]] - log_den_bord[imod][jmod]) / (
-                    self.log_den_err[centers[imod]] + log_den_bord_err[imod][jmod]
-                )
-                c2 = (log_den_c[centers[jmod]] - log_den_bord[imod][jmod]) / (
-                    self.log_den_err[centers[jmod]] + log_den_bord_err[imod][jmod]
-                )
-
-                # by default, the second peak is removed (c2) if however c1 < c2 the indices are
-                # exchanged and the first cluster is removed instead
-                if c1 < c2:
-                    tmp = jmod
-                    jmod = imod
-                    imod = tmp
-
-                # cluster jmod is removed
-                surviving_clusters[jmod] = 0
-                # log_den_bord between the removed peaks is set to -1 and error to 0
-                log_den_bord[imod][jmod] = -1.0
-                log_den_bord[jmod][imod] = -1.0
-                log_den_bord_err[imod][jmod] = 0.0
-                log_den_bord_err[jmod][imod] = 0.0
-
-                # the points of the jmod peak are added to the imod peak
-                cl_struct[imod].extend(cl_struct[jmod])
-                cl_struct[jmod] = []
-
-                # recompute the borders with the other peaks
-                for i in range(Nclus):
-                    if i != imod and i != jmod:
-                        if log_den_bord[imod][i] < log_den_bord[jmod][i]:
-                            bord_index[imod][i] = bord_index[jmod][i]
-                            bord_index[i][imod] = bord_index[imod][i]
-
-                            log_den_bord[imod][i] = log_den_bord[jmod][i]
-                            log_den_bord[i][imod] = log_den_bord[imod][i]
-
-                            log_den_bord_err[imod][i] = log_den_bord_err[jmod][i]
-                            log_den_bord_err[i][imod] = log_den_bord_err[imod][i]
-
-                        log_den_bord[jmod][i] = -1
-                        log_den_bord[i][jmod] = log_den_bord[jmod][i]
-                        log_den_bord_err[jmod][i] = 0
-                        log_den_bord_err[i][jmod] = log_den_bord_err[jmod][i]
-
-        return surviving_clusters, bord_index
-
-    def _finalise_clustering(  # noqa: C901
-        self,
-        Nclus,
-        halo,
-        surviving_clusters,
-        cl_struct,
-        centers,
-        log_den_bord,
-        log_den_bord_err,
-        bord_index,
-        log_den_c,
-    ):
-        """Finalise clustering."""
-        # compute final N_clusters, cluster_indices and cluster_centers
-        N_clusters = 0
-        cluster_indices = []
-        cluster_centers = []
-        nnum = []
-        for j in range(Nclus):
-            nnum.append(-1)
-            if surviving_clusters[j] == 1:
-                nnum[j] = N_clusters
-                N_clusters += 1
-                cluster_indices.append(cl_struct[j])
-                cluster_centers.append(centers[j])
-
-        # initialise the final arrays
-        bord_indices_m = np.zeros((N_clusters, N_clusters), dtype=int)
-        log_den_bord_m = np.zeros((N_clusters, N_clusters), dtype=float)
-        log_den_bord_err_m = np.zeros((N_clusters, N_clusters), dtype=float)
-
-        for j in range(Nclus):
-            if surviving_clusters[j] == 1:
-                jj = nnum[j]
-                for k in range(Nclus):
-                    if surviving_clusters[k] == 1:
-                        kk = nnum[k]
-                        log_den_bord_m[jj][kk] = log_den_bord[j][k]
-                        log_den_bord_err_m[jj][kk] = log_den_bord_err[j][k]
-                        bord_indices_m[jj][kk] = bord_index[j][k]
-
-        Last_cls = np.empty(self.N, dtype=int)
-        for j in range(N_clusters):
-            for k in cluster_indices[j]:
-                Last_cls[k] = j
-        Last_cls_halo = np.copy(Last_cls)
-        nh = 0
-        for j in range(N_clusters):
-            log_den_halo = max(log_den_bord_m[j])
-            for k in cluster_indices[j]:
-                if log_den_c[k] < log_den_halo:
-                    nh = nh + 1
-                    Last_cls_halo[k] = -1
-        if halo:
-            cluster_assignment = Last_cls_halo
-        else:
-            cluster_assignment = Last_cls
-
-        log_den_bord_m = np.copy(log_den_bord_m)
-
-        return (
-            N_clusters,
-            cluster_assignment,
-            cluster_indices,
-            cluster_centers,
-            log_den_bord_m,
-            log_den_bord_err_m,
-            bord_indices_m,
-        )
-
-    def _find_borders_between_clusters_v2(  # noqa: C901
-        self, Nclus, g, cl_struct, centers, cluster_init, log_den_c
-    ):
-        """Find saddle points between clusters.
-
-        Assume i and j are points belonging to the clusters c(i) and c(j).
-        Then, point i is a border point between c(i) and c(j) if:
-            a) It has in its neighborhood a point j belonging to other cluster.
-            b) There are no other points belonging to c(i) nearer from point j
-            c) It has the maximum density among the points that fulfill a) & b)
-
-        Args:
-            Nclus: number of clusters                       int
-            g: scaled log density of points                 np.array(N)
-            cl_struct: points assigned to each cluster      list(list())
-            centers: data index of density peaks            np.array(Nclus)
-            cluster_init: cluster assignment                np.array(N)
-            log_den_c: log density of points                np.array(N)
-
-        Returns:
-            log_den_bord: log density of the saddle points
-            log_den_bord_err: error on the log density of saddle points
-            bord_index: square matrix providing the index of the saddle point between any two peaks
-        """
-        saddle_count = 0
-        for c in range(Nclus):
-            # saddle point index, saddle point density, saddle point error, cluster1 index, cluster2 index, valid_saddle
-            # create another array of indices
-
-            saddle_density_tmp = np.zeros(
-                (Nclus, 3), dtype=float
-            )  # density, density_error, normalized_density
-            saddle_indices_tmp = -np.ones(
-                (Nclus, 4), dtype=int
-            )  # saddle point, cluster1, cluster2, is_valid saddle
-
-            if c == 0:
-                saddle_density = saddle_density_tmp
-                saddle_indices = saddle_indices_tmp
-                # array of saddle points of cluster  c (will be eventually much less than Nclus)
-            else:
-                saddle_density = np.concatenate(
-                    (saddle_density, saddle_density_tmp), axis=0
-                )
-                saddle_indices = np.concatenate(
-                    (saddle_indices, saddle_indices_tmp), axis=0
-                )
-
-            for p1 in cl_struct[c]:  # p1 point in a given cluster
-                if p1 in centers:
-                    pp = -1
-
-                else:
-                    # a point p2 in the neighborhood of p1 belongs to a cluster cp different from p1
-                    for k in range(1, self.kstar[p1] + 1):
-                        p2 = self.dist_indices[p1, k]
-                        pp = -1
-                        if (
-                            cluster_init[p2] != c
-                        ):  # a point in the neighborhood of p1 belongs to another cluster
-                            pp = p2
-                            cp = cluster_init[pp]  # neighbor cluster index
-                            break
-
-                if pp != -1:
-                    # p1 is the closest point in c to p2
-                    for k in range(1, self.maxk):  # why maxk?
-                        po = self.dist_indices[pp, k]  # pp here is p2
-                        if po == p1:  # p1 is the closest point of p2 belonging to c
-                            break
-                        if (
-                            cluster_init[po] == c
-                        ):  # p1 is NOT the closest point of p2 belonging to c
-                            pp = -1
-                            break
-
-                # here check if the border point is a saddle point
-                if pp != -1:
-                    # maybe contrunct a matrix of border points [p, g, c1, c2]
-                    # in log_den_bord_tmp the cluster are coupled with indices that go from smaller to bigger
-                    if c > cp:
-                        c1 = cp
-                        c2 = c
-                    else:
-                        c1 = c
-                        c2 = cp
-
-                    flag = 0
-                    for i in range(saddle_count):
-                        if c1 == saddle_indices[i, 1] and c2 == saddle_indices[i, 2]:
-                            flag = 1  # there is already a border point between c and cp
-                            if g[p1] > saddle_density[i, 2]:
-                                saddle_indices[i, 0] = p1  # useful at the end
-                                saddle_density[i] = np.array(
-                                    [log_den_c[p1], self.log_den_err[p1], g[p1]]
-                                )
-                                break
-
-                    if flag == 0:
-                        saddle_indices[saddle_count] = np.array(
-                            [p1, c1, c2, 1], dtype=int
-                        )
-                        saddle_density[saddle_count] = np.array(
-                            [log_den_c[p1], self.log_den_err[p1], g[p1]]
-                        )
-                        saddle_count += 1
-
-            saddle_density = saddle_density[:saddle_count]
-            saddle_indices = saddle_indices[:saddle_count]
-
-        sort_indices = saddle_density[:, 0].argsort()[::-1]
-        saddle_density = saddle_density[sort_indices]
-        saddle_indices = saddle_indices[sort_indices]
-
-        return saddle_density[:, :2], saddle_indices
-
-    def _multimodality_test_v2(
-        self, Nclus, Z, log_den_c, centers, cl_struct, saddle_density, saddle_indices
-    ):
-        """Merge couples of peaks if these are not statistically significant.
-
-        Args:
-            Nclus: number of clusters                       int
-            Z: scaled log density of points                 int
-            log_den_c: log density of points                np.array(N)
-            centers: data index of density peaks            np.array(Nclus)
-            cl_struct: points assigned to each cluster      list(list())
-            log_den_bord,                                   np.array((Nclus, 6))
-        """
-        check = 1
-        # all clusters are initialised as "surviving"
-        surviving_clusters = np.ones(Nclus, dtype=int)
-        nsaddles = len(saddle_density)
-
-        while check == 1:
-            check = 0
-            current_saddle = -1.0
-            for i in range(nsaddles):  # log_den_bord already sorted
-                if saddle_indices[i, 3] == 1:
-                    clus1, clus2 = (
-                        saddle_indices[i, 1],
-                        saddle_indices[i, 2],
-                    )  # cluster indices
-                    center1, center2 = (
-                        centers[clus1],
-                        centers[clus2],
-                    )  # data indices peak of clus1, clus2
-
-                    a1 = (
-                        log_den_c[center1] - saddle_density[i, 0]
-                    )  # log_den_c is an array of the density of all the points
-                    a2 = log_den_c[center2] - saddle_density[i, 0]
-                    sum_err1 = self.log_den_err[center1] + saddle_density[i, 1]
-                    sum_err2 = self.log_den_err[center2] + saddle_density[i, 1]
-
-                    # statistical thresholds
-                    e1 = Z * sum_err1
-                    e2 = Z * sum_err2
-                    if a1 < e1 or a2 < e2:
-                        check = 1
-                        if current_saddle < saddle_density[i, 0]:
-                            max_a1, max_a2 = a1, a2
-                            max_sum_err1, max_sum_err2 = sum_err1, sum_err2
-                            to_remove = i
-                            current_saddle = saddle_density[i, 0]
-
-            if check == 1:
-                saddle_indices[
-                    to_remove, -1
-                ] = 0  # the couple center1, center2 is removed
-                margin1 = max_a1 / max_sum_err1
-                margin2 = max_a2 / max_sum_err2
-
-                # only the peak with the highest margin is kept:
-                # by convention we set this peak to be center1
-                if margin1 < margin2:
-                    c1, c2 = saddle_indices[to_remove, 2], saddle_indices[to_remove, 1]
-                else:
-                    c1, c2 = saddle_indices[to_remove, 1], saddle_indices[to_remove, 2]
-
-                surviving_clusters[c2] = 0  # the second peak is removed
-                cl_struct[c1].extend(cl_struct[c2])
-                cl_struct[c2] = []
-
-                # select the clusters that are neighbors to cluster1 and cluster2
-                # cluster label, saddle label, position of c1/c2 in saddle_indices[:, 1:3]
-
-                saddle_indices = self._find_neighbor_clusters_v2(
-                    saddle_density, saddle_indices, to_remove, nsaddles, c1, c2
-                )
-
-        return surviving_clusters, saddle_density, saddle_indices
-
-    def _finalise_clustering_v2(  # noqa: C901
-        self,
-        Nclus,
-        halo,
-        surviving_clusters,
-        cl_struct,
-        centers,
-        saddle_density,
-        saddle_indices,
-        log_den_c,
-    ):
-        """Finalise clustering."""
-        N_clusters = 0
-        mapping = -np.ones(Nclus, dtype=int)  # all original centers
-        cluster_indices, cluster_centers = [], []
-        for i in range(Nclus):
-            if surviving_clusters[i] == 1:
-                mapping[i] = N_clusters  # center is surviving
-                N_clusters += 1
-                # !!!!!! check the index i is correct?
-                cluster_indices.append(cl_struct[i])
-                cluster_centers.append(centers[i])
-
-        bord_indices_m = -np.ones((N_clusters, N_clusters), dtype=int)
-        log_den_bord_m = np.zeros((N_clusters, N_clusters), dtype=float)
-        log_den_bord_err_m = np.zeros((N_clusters, N_clusters), dtype=float)
-
-        for i in range(len(saddle_density)):  # all original saddles
-            if saddle_indices[i, 3] == 1:  # a valid saddle is between two valid centers
-                j, k = (
-                    mapping[saddle_indices[i, 1]],
-                    mapping[saddle_indices[i, 2]],
-                )  # map the two valid centers in the corresponding valid new cluster labels
-                log_den_bord_m[j, k] = saddle_density[i, 0]
-                log_den_bord_m[k, j] = log_den_bord_m[j, k]
-
-                log_den_bord_err_m[j, k] = saddle_density[i, 1]
-                log_den_bord_err_m[k, j] = log_den_bord_err_m[j, k]
-
-                bord_indices_m[j, k] = saddle_indices[i, 0]
-                bord_indices_m[k, j] = bord_indices_m[j, k]
-
-        log_den_bord_m[np.diag_indices(N_clusters)] = -1
-
-        Last_cls = np.empty(self.N, dtype=int)
-        for j in range(N_clusters):
-            for k in cluster_indices[j]:
-                Last_cls[k] = j
-        Last_cls_halo = np.copy(Last_cls)
-        nh = 0
-        for j in range(N_clusters):
-            log_den_halo = max(log_den_bord_m[j])
-            for k in cluster_indices[j]:
-                if log_den_c[k] < log_den_halo:
-                    nh = nh + 1
-                    Last_cls_halo[k] = -1
-        if halo:
-            cluster_assignment = Last_cls_halo
-        else:
-            cluster_assignment = Last_cls
-
-        log_den_bord_m = np.copy(log_den_bord_m)
-
-        return (
-            N_clusters,
-            cluster_assignment,
-            cluster_indices,
-            cluster_centers,
-            log_den_bord_m,
-            log_den_bord_err_m,
-            bord_indices_m,
-        )
-
-    def _find_neighbor_clusters_v2(  # noqa: C901
-        self,
-        saddle_density,
-        saddle_indices,
-        to_remove,
-        nsaddles,
-        c1,
-        c2,
-    ):
-        neighbors1 = np.zeros((len(saddle_density), 3), dtype=int)
-        neighbors2 = np.zeros((len(saddle_density), 3), dtype=int)
-        len_neigh1, len_neigh2 = 0, 0
-        for i in range(nsaddles):
-            if i != to_remove and saddle_indices[i, 3] == 1:
-                cluster_couple = saddle_indices[i, 1:3]
-
-                if c1 in cluster_couple:
-                    neighbors1[len_neigh1] = np.array([cluster_couple[0], i, 2])
-                    if cluster_couple[0] == c1:
-                        neighbors1[len_neigh1] = np.array([cluster_couple[1], i, 1])
-                    len_neigh1 += 1
-
-                elif c2 in cluster_couple:
-                    neighbors2[len_neigh2] = np.array([cluster_couple[0], i, 2])
-                    if cluster_couple[0] == c2:
-                        neighbors2[len_neigh2] = np.array([cluster_couple[1], i, 1])
-                    len_neigh2 += 1
-
-        neighbors1, neighbors2 = neighbors1[:len_neigh1], neighbors2[:len_neigh2]
-
-        # check which are the common neighbors between cluster1 and cluster2
-        neighbors1 = neighbors1[neighbors1[:, 0].argsort()]
-        neighbors2 = neighbors2[neighbors2[:, 0].argsort()]
-        i, j = 0, 0
-        while i < len(neighbors1) and j < len(neighbors2):
-            if neighbors1[i, 0] == neighbors2[j, 0]:  # there is a common element
-                index1, index2 = (
-                    neighbors1[i, 1],
-                    neighbors2[j, 1],
-                )  # index common neighbor w.r.t cluster1
-                if saddle_density[index1, 0] < saddle_density[index2, 0]:
-                    # if the density of the saddle is higher between cluster2 and common neighbor,
-                    # use this as new saddle between cluster1 and common neighbor
-                    saddle_density[index1, 0] = saddle_density[
-                        index2, 0
-                    ]  # saddle density
-                    saddle_density[index1, 1] = saddle_density[
-                        index2, 1
-                    ]  # saddle error
-                # the couples of common elements with the c2 are "deleted"
-                saddle_indices[index2, -1] = 0
-                i += 1
-                j += 1
-
-            elif neighbors1[i, 0] < neighbors2[j, 0]:
-                i += 1
-            else:
-                # neighbors of c2 which were not neighbors of c1 become neighbors of c1
-                index2, c2_index = neighbors2[j, 1], neighbors2[j, 2]
-                saddle_indices[index2, c2_index] = c1
-                j += 1
-
-        # some js in the comparison may not have been taken into account
-        while j < len(neighbors2):
-            index2, c2_index = neighbors2[j, 1], neighbors2[j, 2]
-            saddle_indices[index2, c2_index] = c1
-            j += 1
-
-        return saddle_indices+# Copyright 2021-2023 The DADApy Authors. All Rights Reserved.
+#
+# Licensed under the Apache License, Version 2.0 (the "License");
+# you may not use this file except in compliance with the License.
+# You may obtain a copy of the License at
+#
+#     http://www.apache.org/licenses/LICENSE-2.0
+#
+# Unless required by applicable law or agreed to in writing, software
+# distributed under the License is distributed on an "AS IS" BASIS,
+# WITHOUT WARRANTIES OR CONDITIONS OF ANY KIND, either express or implied.
+# See the License for the specific language governing permissions and
+# limitations under the License.
+# ==============================================================================
+
+"""
+The *clustering* module contains the *Clustering* class.
+
+Density-based clustering algorithms are implemented as methods of this class.
+"""
+
+import multiprocessing
+import platform
+import time
+import warnings
+
+import numpy as np
+import scipy as sp
+from dadac import Data as c_data
+
+from dadapy._cython import cython_clustering as cf
+from dadapy._cython import cython_clustering_v2 as cf2
+
+try:
+    from dadac import Data as c_data
+except ModuleNotFoundError:
+    warnings.warn(
+        """C accelerated implementation is not provided,
+        something went wrong when installing dadac dependency""",
+        stacklevel=2,
+    )
+
+
+from dadapy.density_estimation import DensityEstimation
+
+cores = multiprocessing.cpu_count()
+
+
+class Clustering(DensityEstimation):
+    """Perform clustering using various density-based clustering algorithms.
+
+    Inherits from the DensityEstimation class.
+
+    Attributes:
+        N_clusters (int): Number of clusters found
+        cluster_assignment (list(int)): A list of length N containing the cluster assignment of each point as an
+            integer from 0 to N_clusters-1.
+        cluster_centers (list(int)): Indices of the centroids of each cluster (density peak)
+        cluster_indices (list(list(int))): A list of lists. Each sublist contains the indices belonging to the
+            corresponding cluster.
+        log_den_bord (np.ndarray(float)): A matrix of dimensions N_clusters x N_clusters containing
+            the estimated log density of the saddle point between each couple of peaks.
+        log_den_bord_err (np.ndarray(float)): A matrix of dimensions N_clusters x N_clusters containing
+            the estimated error on the log density of the saddle point between each couple of peaks.
+        bord_indices (np.ndarray(float)): A matrix of dimensions N_clusters x N_clusters containing the indices of
+            the saddle point between each couple of peaks.
+
+    """
+
+    def __init__(
+        self, coordinates=None, distances=None, maxk=None, verbose=False, n_jobs=cores
+    ):
+        """Initialise the Clustering class."""
+        super().__init__(
+            coordinates=coordinates,
+            distances=distances,
+            maxk=maxk,
+            verbose=verbose,
+            n_jobs=n_jobs,
+        )
+
+        self.cluster_indices = None
+        self.N_clusters = None
+        self.cluster_assignment = None
+        self.cluster_centers = None
+        self.log_den_bord_err = None
+        self.log_den_bord = None
+        self.bord_indices = None
+
+        self.delta = None  # Minimum distance from an element with higher density
+        self.ref = None  # Index of the nearest element with higher density
+
+    def compute_clustering_ADP(self, Z=1.65, halo=False, impl="c", v2=False):
+        """Compute clustering according to the algorithm DPA.
+
+        The only free parameter is the merging factor Z, which controls how the different density peaks are merged
+        together. The higher the Z, the more aggressive the merging, the smaller the number of clusters.
+        The calculation is optimized though cython
+
+        Args:
+            Z(float): merging parameter
+            halo (bool): compute (or not) the halo points
+            impl (str): default "c", implementation type "c" uses optimized implementation written in pure C,
+                        "py" uses original dadapy implementation
+
+        Returns:
+            cluster_assignment (np.ndarray(int)): assignment of points to specific clusters
+
+        References:
+            M. d’Errico, E. Facco, A. Laio, A. Rodriguez, Automatic topography  of  high-dimensional  data  sets  by
+                non-parametric  density peak clustering, Information Sciences 560 (2021) 476–492
+
+        """
+        try:
+            # try to generate the dadac handler, if it fails print a warning and then
+            # fall back to default
+            dadac_handler = c_data(self.X, verbose=self.verb)
+        except NameError:
+            warnings.warn(
+                f"""Cannot load dadac.Data, falling back to python/cython implementation.
+                This is can be caused from the fact that you are running from a non Linux system.
+                Your platform, is {platform.platform()}, please refer to dadaC docs to manually install
+                the package""",
+                stacklevel=2,
+            )
+            impl = "py"
+
+        if impl == "py":
+            if self.log_den is None:
+                self.compute_density_PAk()
+
+            assert not np.isnan(np.sum(self.log_den)), "log density contains nan values"
+            assert not np.isnan(
+                np.sum(self.log_den_err)
+            ), "log error density contains nan values"
+
+            if self.verb:
+                print("Clustering started")
+
+            if v2 is True:
+                warnings.warn(
+                    """using adp implementation v2: this requires less memory but can
+                    be two times slower than the original implementation""",
+                    stacklevel=2,
+                )
+
+            # Make all values of log_den positives (this is important to help convergence)
+            # even when subtracting the value Z*log_den_err
+            log_den_min = np.min(self.log_den - Z * self.log_den_err)
+            log_den_c = self.log_den - log_den_min + 1
+
+            # Putative modes of the PDF as preliminary clusters
+            g = log_den_c - self.log_den_err
+
+            # centers are point of max density  (max(g) ) within their optimal neighborhood (defined by kstar)
+            seci = time.time()
+
+            if v2:
+                out = cf2._compute_clustering(
+                    Z,
+                    halo,
+                    self.kstar,
+                    self.dist_indices.astype(int),
+                    self.maxk,
+                    self.verb,
+                    self.log_den_err,
+                    log_den_c,
+                    g,
+                    self.N,
+                )
+            else:
+                out = cf._compute_clustering(
+                    Z,
+                    halo,
+                    self.kstar,
+                    self.dist_indices.astype(int),
+                    self.maxk,
+                    self.verb,
+                    self.log_den_err,
+                    log_den_c,
+                    g,
+                    self.N,
+                )
+
+            secf = time.time()
+
+            self.cluster_indices = out[0]
+            self.N_clusters = out[1]
+            self.cluster_assignment = out[2]
+            self.cluster_centers = out[3]
+            print(self.cluster_centers)
+            self.log_den_bord = out[4] + log_den_min - 1
+            self.log_den_bord_err = out[5]
+            self.bord_indices = out[6]
+
+            if self.verb:
+                print(f"Clustering finished, {self.N_clusters} clusters found")
+                print(f"total time is, {secf - seci}")
+        else:
+            # handle with dadaC
+            dadac_handler = c_data(self.X, verbose=self.verb)
+            if self.log_den is None:
+                self.compute_density_PAk()
+            log_den_min = np.min(self.log_den - Z * self.log_den_err)
+            dadac_handler.import_density(self.log_den, self.log_den_err, self.kstar)
+            dadac_handler.import_neighbors_and_distances(
+                self.dist_indices, self.distances
+            )
+            dadac_handler.compute_clustering_ADP(Z, halo)
+
+            print("Exporting results to python")
+
+            from copy import deepcopy
+
+            self.N_clusters = deepcopy(dadac_handler.N_clusters)
+            self.cluster_assignment = deepcopy(dadac_handler.cluster_assignment)
+            self.cluster_centers = deepcopy(dadac_handler.cluster_centers)
+            self.bord_indices = deepcopy(dadac_handler.border_indices)
+
+            # subtract a one on the diagonal only for consistency with the original implementation and conventions
+            self.log_den_bord = deepcopy(dadac_handler.log_den_bord + log_den_min - 1.0)
+            self.log_den_bord_err = deepcopy(dadac_handler.log_den_bord_err)
+
+            idxs = np.array([i for i in range(self.N)])
+            self.cluster_indices = [
+                idxs[np.where(self.cluster_assignment == c)]
+                for c in range(self.N_clusters)
+            ]
+
+        return self.cluster_assignment
+
+    def compute_DecGraph(self):
+        """Compute the decision graph."""
+        assert self.log_den is not None, "Compute density before"
+        assert self.X is not None
+        self.delta = np.zeros(self.N)
+        self.ref = np.zeros(self.N, dtype="int")
+        tt = np.arange(self.N)
+        imax = []
+        ncalls = 0
+        for i in range(self.N):
+            ll = tt[((self.log_den > self.log_den[i]) & (tt != i))]
+            if ll.shape[0] > 0:
+                a1, a2, a3 = np.intersect1d(
+                    self.dist_indices[i, :], ll, return_indices=True, assume_unique=True
+                )
+                if a1.shape[0] > 0:
+                    aa = np.min(a2)
+                    self.delta[i] = self.distances[i, aa]
+                    self.ref[i] = self.dist_indices[i, aa]
+                else:
+                    ncalls = ncalls + 1
+                    dd = self.X[((self.log_den > self.log_den[i]) & (tt != i))]
+                    ds = np.transpose(
+                        sp.spatial.distance.cdist([np.transpose(self.X[i, :])], dd)
+                    )
+                    j = np.argmin(ds)
+                    self.ref[i] = ll[j]
+                    self.delta[i] = ds[j]
+            else:
+                self.delta[i] = -100.0
+                imax.append(i)
+        self.delta[imax] = 1.05 * np.max(self.delta)
+        print("Number of points for which self.delta needed call to cdist=", ncalls)
+
+    def compute_clustering_DP(self, dens_cut=0.0, delta_cut=0.0, halo=False):
+        """Compute clustering using the Density Peak algorithm.
+
+        Args:
+            dens_cut (float): cutoff on density values
+            delta_cut (float): cutoff on distance values
+            halo (bool): use or not halo points
+
+        Returns:
+            cluster_assignment (np.ndarray(int)): assignment of points to specific clusters
+
+        References:
+            A. Rodriguez, A. Laio, Clustering by fast search and find of density peaks,
+            Science 344 (6191) (2014) 1492–1496.
+        """
+        assert self.delta is not None
+        ordered = np.argsort(-self.log_den)
+        self.cluster_assignment = np.zeros(self.N, dtype="int")
+        tt = np.arange(self.N)
+        center_label = np.zeros(self.N, dtype="int")
+        ncluster = -1
+        for i in range(self.N):
+            j = ordered[i]
+            if (self.log_den[j] > dens_cut) & (self.delta[j] > delta_cut):
+                ncluster = ncluster + 1
+                self.cluster_assignment[j] = ncluster
+                center_label[j] = ncluster
+            else:
+                self.cluster_assignment[j] = self.cluster_assignment[self.ref[j]]
+                center_label[j] = -1
+        self.centers = tt[(center_label != -1)]
+        if halo:
+            bord = np.zeros(self.N, dtype="int")
+            halo = np.copy(self.cluster_assignment)
+
+            for i in range(self.N):
+                for j in self.dist_indices[i, :][(self.distances[i, :] <= self.dc[i])]:
+                    if self.cluster_assignment[i] != self.cluster_assignment[j]:
+                        bord[i] = 1
+            halo_cutoff = np.zeros(ncluster + 1)
+            halo_cutoff[:] = np.min(self.log_den) - 1
+            for j in range(ncluster + 1):
+                td = self.log_den[((bord == 1) & (self.cluster_assignment == j))]
+                if td.size != 0:
+                    halo_cutoff[j] = np.max(td)
+            halo[tt[(self.log_den < halo_cutoff[self.cluster_assignment])]] = -1
+            self.cluster_assignment = halo
+
+        return self.cluster_assignment
+
+    def compute_clustering_ADP_pure_python(  # noqa: C901
+        self, Z=1.65, halo=False, v2=False
+    ):
+        """Compute ADP clustering, but without the cython optimization."""
+        if self.log_den is None:
+            self.compute_density_PAk()
+
+        assert not np.isnan(np.sum(self.log_den)), "log density contains nan values"
+        assert not np.isnan(
+            np.sum(self.log_den_err)
+        ), "log error density contains nan values"
+
+        if self.verb:
+            print("Clustering started")
+
+        if v2 is True:
+            warnings.warn(
+                """using adp implementation v2: this requires less memory but
+                can be two times slower than the original implementation""",
+                stacklevel=2,
+            )
+
+        # Make all values of log_den positives (this is important to help convergence)
+        # even when subtracting the value Z*log_den_err
+        log_den_min = np.min(self.log_den - Z * self.log_den_err)
+        # define a "log_den_c" specific to perform clustering
+        log_den_c = self.log_den - log_den_min + 1
+
+        # Find the putative modes of the PDF as preliminary clusters
+        sec = time.time()
+
+        g = log_den_c - self.log_den_err
+
+        centers, removed_centers = self._find_density_modes(g)
+
+        Nclus = len(centers)
+
+        if self.verb:
+            print("Number of clusters before multimodality test=", Nclus)
+
+        cluster_init, cl_struct = self._preliminary_cluster_assignment(
+            g, centers, removed_centers
+        )
+
+        sec2 = time.time()
+        if self.verb:
+            print(
+                "{0:0.2f} seconds clustering before multimodality test".format(
+                    sec2 - sec
+                )
+            )
+
+        # Find border points between putative clusters
+        sec = time.time()
+        if not v2:
+            (
+                log_den_bord,
+                log_den_bord_err,
+                bord_index,
+            ) = self._find_borders_between_clusters(
+                Nclus, g, cl_struct, centers, cluster_init, log_den_c
+            )
+        else:
+            saddle_density, saddle_indices = self._find_borders_between_clusters_v2(
+                Nclus, g, cl_struct, centers, cluster_init, log_den_c
+            )
+
+        sec2 = time.time()
+        if self.verb:
+            print("{0:0.2f} seconds identifying the borders".format(sec2 - sec))
+
+        sec = time.time()
+        if not v2:
+            surviving_clusters, bord_index = self._multimodality_test(
+                Nclus,
+                Z,
+                log_den_c,
+                centers,
+                cl_struct,
+                log_den_bord,
+                log_den_bord_err,
+                bord_index,
+            )
+        else:
+            (
+                surviving_clusters,
+                saddle_density,
+                saddle_indices,
+            ) = self._multimodality_test_v2(
+                Nclus, Z, log_den_c, centers, cl_struct, saddle_density, saddle_indices
+            )
+
+        sec2 = time.time()
+        if self.verb:
+            print("{0:0.2f} seconds with multimodality test".format(sec2 - sec))
+
+        if not v2:
+            (
+                N_clusters,
+                cluster_assignment,
+                cluster_indices,
+                cluster_centers,
+                log_den_bord,
+                log_den_bord_err,
+                bord_indices,
+            ) = self._finalise_clustering(
+                Nclus,
+                halo,
+                surviving_clusters,
+                cl_struct,
+                centers,
+                log_den_bord,
+                log_den_bord_err,
+                bord_index,
+                log_den_c,
+            )
+
+        else:
+            (
+                N_clusters,
+                cluster_assignment,
+                cluster_indices,
+                cluster_centers,
+                log_den_bord,
+                log_den_bord_err,
+                bord_indices,
+            ) = self._finalise_clustering_v2(
+                Nclus,
+                halo,
+                surviving_clusters,
+                cl_struct,
+                centers,
+                saddle_density,
+                saddle_indices,
+                log_den_c,
+            )
+
+        self.cluster_indices = cluster_indices
+        self.N_clusters = N_clusters
+        self.cluster_assignment = cluster_assignment
+        self.cluster_centers = cluster_centers
+        self.log_den_bord = (
+            log_den_bord + log_den_min - 1
+        )  # remove wrong normalisation introduced earlier
+        self.log_den_bord_err = log_den_bord_err
+        self.bord_indices = bord_indices
+
+        if self.verb:
+            print("Clustering finished, {} clusters found".format(self.N_clusters))
+
+        return self.cluster_assignment
+
+    # ------------ helper methods for compute_clustering_ADP_pure_python ------------ #
+
+    def _find_density_modes(self, g):
+        """Find the modes of the density."""
+        centers = []
+        for i in range(self.N):
+            t = 0
+            for j in range(1, self.kstar[i] + 1):
+                if g[i] < g[self.dist_indices[i, j]]:
+                    t = 1
+                    break
+
+            # "i" is a center if it has no point at a higher density
+            if t == 0:
+                centers.append(i)
+
+        centers_iter = centers.copy()
+
+        removed_centers = []
+        for i_center in centers_iter:
+            l, m = np.where(self.dist_indices == i_center)
+
+            # keep only neighborhoods where i_center is within kstar
+            mask = m <= self.kstar[l]
+            l, m = l[mask], m[mask]
+            # index of the point of maximum density in these neighborhoods
+            max_rho = np.argmax(g[l])
+            max_rho = l[max_rho]
+
+            # if the density of 'max_rho' is higher than that of i_center,
+            # remove i_center and store [i_center,  max_rho] (see later)
+            if g[max_rho] > g[i_center]:
+                # check if this max_rho is already in removed centers
+                if len(removed_centers) > 0:
+                    is_valid = np.where(np.array(removed_centers)[:, 0] == max_rho)[0]
+                    # if current max_rho is in removed centers use its max_rho
+                    if is_valid.size > 0:
+                        max_rho = removed_centers[is_valid[0]][1]
+
+                removed_centers.append([i_center, max_rho])
+                centers.remove(i_center)
+
+        return centers, np.array(removed_centers)
+
+    def _preliminary_cluster_assignment(self, g, centers, removed_centers):
+        """Find a preliminary assignment of points to the closest density peak.
+
+        Args:
+            g: scaled log density of points
+            centers: preliminary density peaks
+
+        Returns:
+            cluster_init (list(int)): preliminary assignations of points to clusters
+            cl_struct (list(list(int))): list of points in each cluster
+        """
+        # all points assigned to no clusters initially
+        cluster_init = [-1] * self.N
+
+        # assign centers to their own cluster
+        for i in centers:
+            cluster_init[i] = centers.index(i)
+
+        # Get the rank of the elements in the g vector
+        # sorted in decreasing order.
+        sortg = np.argsort(-g)
+
+        # Perform preliminary assignation to clusters
+        maxk = self.dist_indices.shape[1]
+        for j in range(self.N):
+            ele = sortg[j]
+            nn = 0
+            while cluster_init[ele] == -1 and nn < maxk - 1:
+                nn = nn + 1
+                cluster_init[ele] = cluster_init[self.dist_indices[ele, nn]]
+
+            # if in ther first maxk there is no point assigned to a cluster,
+            # assign the point to the nearby center of max density
+            if cluster_init[ele] == -1:
+                # all the neighbors of ele (ele included!)
+                ele_neighbors = self.dist_indices[ele]
+
+                # indices (in 'removed_centers') of removed centers in the neighbor of ele (may include ele itself!)
+                # (all_removed_centers --> indices of the centers that have been removed)
+                all_removed_centers = removed_centers[:, 0]
+
+                _, _, ind_removed_centers_ele = np.intersect1d(
+                    ele_neighbors, all_removed_centers, return_indices=True
+                )
+
+                # indices (in 'removed_centers') of the centers of higher density
+                # in the neighborhood of 'removed centers'
+                # (higher_density_centers --> centers of higher density that have a
+                # 'removed center' in their neighborhood)
+                higher_density_centers = removed_centers[:, 1]
+                higher_density_centers_ele = higher_density_centers[
+                    ind_removed_centers_ele
+                ]
+
+                # index (in 'cluster_init') of the 'maximum density center' of such neighboring centers
+                max_center = higher_density_centers_ele[
+                    np.argmax(g[higher_density_centers_ele])
+                ]
+
+                cluster_init[ele] = cluster_init[max_center]
+
+        # useful list of points in the clusters
+        cl_struct = []
+        for i in range(len(centers)):
+            x1 = []
+            for j in range(self.N):
+                if cluster_init[j] == i:
+                    x1.append(j)
+            cl_struct.append(x1)
+
+        return cluster_init, cl_struct
+
+    def _find_borders_between_clusters(  # noqa: C901
+        self, Nclus, g, cl_struct, centers, cluster_init, log_den_c
+    ):
+        """Find saddle points between clusters.
+
+        Assume i and j are points belonging to the clusters c(i) and c(j).
+        Then, point i is a border point between c(i) and c(j) if:
+            a) It has in its neighborhood a point j belonging to other cluster.
+            b) There are no other points belonging to c(i) nearer from point j
+            c) It has the maximum density among the points that fulfill a) & b)
+
+        Args:
+            Nclus: number of clusters
+            g: scaled log density of points
+            cl_struct: points assigned to each cluster
+            centers: density peaks
+            cluster_init: cluster assignment
+            log_den_c: log density of points
+
+        Returns:
+            log_den_bord: log density of the saddle points
+            log_den_bord_err: error on the log density of saddle points
+            bord_index: square matrix providing the index of the saddle point between any two peaks
+        """
+        # this implementation can be vry costly if Nclus is > 10^4
+        if Nclus > 10000:
+            warnings.warn(
+                """There are > 10k initial putative clusters:
+            the matrices of the saddle points may cause out of memory error (3x Nclus x Nclus --> > 2.4 GB required).
+            If this is the case, call compute_clustering_ADP_pure_python(v2 = True). Ignore the warning otherwise.""",
+                stacklevel=2,
+            )
+
+        try:
+            log_den_bord = np.zeros((Nclus, Nclus), dtype=np.float64)
+            log_den_bord_err = np.zeros((Nclus, Nclus), dtype=np.float64)
+            # set all bord indices to -1 (no points) initially
+            bord_index = np.ones((Nclus, Nclus), dtype=int) * -1
+        except MemoryError:
+            print(
+                f"Nclus = {Nclus}. Out of memory error: call compute_clustering_ADP_pure_python(v2 = True)"
+            )
+
+        for c in range(Nclus):
+            for p1 in cl_struct[c]:  # p1 points in a given cluster
+                if p1 in centers:
+                    pp = -1
+
+                else:
+                    # a point p2 in the neighborhood of p1 belongs to a cluster cp different from p1
+                    for k in range(1, self.kstar[p1] + 1):
+                        p2 = self.dist_indices[p1, k]
+                        pp = -1
+                        if (
+                            cluster_init[p2] != c
+                        ):  # a point in the neighborhood of p1 belongs to another cluster
+                            pp = p2
+                            cp = cluster_init[pp]  # neighbor cluster index
+                            break
+                if pp != -1:
+                    for k in range(1, self.maxk):
+                        po = self.dist_indices[pp, k]  # pp here is p2
+                        if po == p1:  # p1 is the closest point of p2 belonging to c
+                            break
+                        if (
+                            cluster_init[po] == c
+                        ):  # there is a point of c closest to p2 than p1
+                            pp = -1
+                            break
+
+                # here check if the border point is a saddle point
+                if pp != -1:
+                    if (
+                        g[p1] > log_den_bord[c][cp]
+                    ):  # g = log_den_c - self.log_den_err different from next log_den_bord without log_den_err
+                        log_den_bord[c][cp] = g[p1]
+                        log_den_bord[cp][c] = g[p1]
+                        bord_index[cp][c] = p1
+                        bord_index[c][cp] = p1
+
+        # fill in matrices of bord densities and errors in a symmetric way
+        for i in range(Nclus - 1):
+            for j in range(i + 1, Nclus):
+                if bord_index[i][j] != -1:
+                    log_den_bord[i][j] = log_den_c[bord_index[i][j]]
+                    log_den_bord[j][i] = log_den_c[bord_index[j][i]]
+                    log_den_bord_err[i][j] = self.log_den_err[bord_index[i][j]]
+                    log_den_bord_err[j][i] = self.log_den_err[bord_index[j][i]]
+
+        # set diagonal to -1
+        for i in range(Nclus):
+            log_den_bord[i][i] = -1.0
+            log_den_bord_err[i][i] = 0.0
+
+        return log_den_bord, log_den_bord_err, bord_index
+
+    def _multimodality_test(
+        self,
+        Nclus,
+        Z,
+        log_den_c,
+        centers,
+        cl_struct,
+        log_den_bord,
+        log_den_bord_err,
+        bord_index,
+    ):
+        """Merge couples of peaks if these are not statistically significant."""
+        check = 1
+
+        # all clusters are initialised as "surviving"
+        surviving_clusters = [1] * Nclus
+
+        while check == 1:
+            # density and position of borders to be merged
+            pos = []
+            ipos = []
+            jpos = []
+
+            check = 0
+
+            # check whether there are statistically not-significant couples of peaks
+            for i in range(Nclus - 1):
+                for j in range(i + 1, Nclus):
+                    # differences in peaks i->j and j->i
+                    a1 = log_den_c[centers[i]] - log_den_bord[i][j]
+                    a2 = log_den_c[centers[j]] - log_den_bord[i][j]
+
+                    # statistical thresholds
+                    e1 = Z * (self.log_den_err[centers[i]] + log_den_bord_err[i][j])
+                    e2 = Z * (self.log_den_err[centers[j]] + log_den_bord_err[i][j])
+
+                    # if two peaks are not statistically significant, save their border
+                    if a1 < e1 or a2 < e2:
+                        check = 1
+                        pos.append(log_den_bord[i][j])
+                        ipos.append(i)
+                        jpos.append(j)
+
+            # merging process
+            if check == 1:
+                # start merging from border of higher density
+                barrier_index = pos.index(max(pos))
+                imod = ipos[barrier_index]
+                jmod = jpos[barrier_index]
+
+                # normalised log density of first and second peak to be merged
+                c1 = (log_den_c[centers[imod]] - log_den_bord[imod][jmod]) / (
+                    self.log_den_err[centers[imod]] + log_den_bord_err[imod][jmod]
+                )
+                c2 = (log_den_c[centers[jmod]] - log_den_bord[imod][jmod]) / (
+                    self.log_den_err[centers[jmod]] + log_den_bord_err[imod][jmod]
+                )
+
+                # by default, the second peak is removed (c2) if however c1 < c2 the indices are
+                # exchanged and the first cluster is removed instead
+                if c1 < c2:
+                    tmp = jmod
+                    jmod = imod
+                    imod = tmp
+
+                # cluster jmod is removed
+                surviving_clusters[jmod] = 0
+                # log_den_bord between the removed peaks is set to -1 and error to 0
+                log_den_bord[imod][jmod] = -1.0
+                log_den_bord[jmod][imod] = -1.0
+                log_den_bord_err[imod][jmod] = 0.0
+                log_den_bord_err[jmod][imod] = 0.0
+
+                # the points of the jmod peak are added to the imod peak
+                cl_struct[imod].extend(cl_struct[jmod])
+                cl_struct[jmod] = []
+
+                # recompute the borders with the other peaks
+                for i in range(Nclus):
+                    if i != imod and i != jmod:
+                        if log_den_bord[imod][i] < log_den_bord[jmod][i]:
+                            bord_index[imod][i] = bord_index[jmod][i]
+                            bord_index[i][imod] = bord_index[imod][i]
+
+                            log_den_bord[imod][i] = log_den_bord[jmod][i]
+                            log_den_bord[i][imod] = log_den_bord[imod][i]
+
+                            log_den_bord_err[imod][i] = log_den_bord_err[jmod][i]
+                            log_den_bord_err[i][imod] = log_den_bord_err[imod][i]
+
+                        log_den_bord[jmod][i] = -1
+                        log_den_bord[i][jmod] = log_den_bord[jmod][i]
+                        log_den_bord_err[jmod][i] = 0
+                        log_den_bord_err[i][jmod] = log_den_bord_err[jmod][i]
+
+        return surviving_clusters, bord_index
+
+    def _finalise_clustering(  # noqa: C901
+        self,
+        Nclus,
+        halo,
+        surviving_clusters,
+        cl_struct,
+        centers,
+        log_den_bord,
+        log_den_bord_err,
+        bord_index,
+        log_den_c,
+    ):
+        """Finalise clustering."""
+        # compute final N_clusters, cluster_indices and cluster_centers
+        N_clusters = 0
+        cluster_indices = []
+        cluster_centers = []
+        nnum = []
+        for j in range(Nclus):
+            nnum.append(-1)
+            if surviving_clusters[j] == 1:
+                nnum[j] = N_clusters
+                N_clusters += 1
+                cluster_indices.append(cl_struct[j])
+                cluster_centers.append(centers[j])
+
+        # initialise the final arrays
+        bord_indices_m = np.zeros((N_clusters, N_clusters), dtype=int)
+        log_den_bord_m = np.zeros((N_clusters, N_clusters), dtype=float)
+        log_den_bord_err_m = np.zeros((N_clusters, N_clusters), dtype=float)
+
+        for j in range(Nclus):
+            if surviving_clusters[j] == 1:
+                jj = nnum[j]
+                for k in range(Nclus):
+                    if surviving_clusters[k] == 1:
+                        kk = nnum[k]
+                        log_den_bord_m[jj][kk] = log_den_bord[j][k]
+                        log_den_bord_err_m[jj][kk] = log_den_bord_err[j][k]
+                        bord_indices_m[jj][kk] = bord_index[j][k]
+
+        Last_cls = np.empty(self.N, dtype=int)
+        for j in range(N_clusters):
+            for k in cluster_indices[j]:
+                Last_cls[k] = j
+        Last_cls_halo = np.copy(Last_cls)
+        nh = 0
+        for j in range(N_clusters):
+            log_den_halo = max(log_den_bord_m[j])
+            for k in cluster_indices[j]:
+                if log_den_c[k] < log_den_halo:
+                    nh = nh + 1
+                    Last_cls_halo[k] = -1
+        if halo:
+            cluster_assignment = Last_cls_halo
+        else:
+            cluster_assignment = Last_cls
+
+        log_den_bord_m = np.copy(log_den_bord_m)
+
+        return (
+            N_clusters,
+            cluster_assignment,
+            cluster_indices,
+            cluster_centers,
+            log_den_bord_m,
+            log_den_bord_err_m,
+            bord_indices_m,
+        )
+
+    def _find_borders_between_clusters_v2(  # noqa: C901
+        self, Nclus, g, cl_struct, centers, cluster_init, log_den_c
+    ):
+        """Find saddle points between clusters.
+
+        Assume i and j are points belonging to the clusters c(i) and c(j).
+        Then, point i is a border point between c(i) and c(j) if:
+            a) It has in its neighborhood a point j belonging to other cluster.
+            b) There are no other points belonging to c(i) nearer from point j
+            c) It has the maximum density among the points that fulfill a) & b)
+
+        Args:
+            Nclus: number of clusters                       int
+            g: scaled log density of points                 np.array(N)
+            cl_struct: points assigned to each cluster      list(list())
+            centers: data index of density peaks            np.array(Nclus)
+            cluster_init: cluster assignment                np.array(N)
+            log_den_c: log density of points                np.array(N)
+
+        Returns:
+            log_den_bord: log density of the saddle points
+            log_den_bord_err: error on the log density of saddle points
+            bord_index: square matrix providing the index of the saddle point between any two peaks
+        """
+        saddle_count = 0
+        for c in range(Nclus):
+            # saddle point index, saddle point density, saddle point error, cluster1 index, cluster2 index, valid_saddle
+            # create another array of indices
+
+            saddle_density_tmp = np.zeros(
+                (Nclus, 3), dtype=float
+            )  # density, density_error, normalized_density
+            saddle_indices_tmp = -np.ones(
+                (Nclus, 4), dtype=int
+            )  # saddle point, cluster1, cluster2, is_valid saddle
+
+            if c == 0:
+                saddle_density = saddle_density_tmp
+                saddle_indices = saddle_indices_tmp
+                # array of saddle points of cluster  c (will be eventually much less than Nclus)
+            else:
+                saddle_density = np.concatenate(
+                    (saddle_density, saddle_density_tmp), axis=0
+                )
+                saddle_indices = np.concatenate(
+                    (saddle_indices, saddle_indices_tmp), axis=0
+                )
+
+            for p1 in cl_struct[c]:  # p1 point in a given cluster
+                if p1 in centers:
+                    pp = -1
+
+                else:
+                    # a point p2 in the neighborhood of p1 belongs to a cluster cp different from p1
+                    for k in range(1, self.kstar[p1] + 1):
+                        p2 = self.dist_indices[p1, k]
+                        pp = -1
+                        if (
+                            cluster_init[p2] != c
+                        ):  # a point in the neighborhood of p1 belongs to another cluster
+                            pp = p2
+                            cp = cluster_init[pp]  # neighbor cluster index
+                            break
+
+                if pp != -1:
+                    # p1 is the closest point in c to p2
+                    for k in range(1, self.maxk):  # why maxk?
+                        po = self.dist_indices[pp, k]  # pp here is p2
+                        if po == p1:  # p1 is the closest point of p2 belonging to c
+                            break
+                        if (
+                            cluster_init[po] == c
+                        ):  # p1 is NOT the closest point of p2 belonging to c
+                            pp = -1
+                            break
+
+                # here check if the border point is a saddle point
+                if pp != -1:
+                    # maybe contrunct a matrix of border points [p, g, c1, c2]
+                    # in log_den_bord_tmp the cluster are coupled with indices that go from smaller to bigger
+                    if c > cp:
+                        c1 = cp
+                        c2 = c
+                    else:
+                        c1 = c
+                        c2 = cp
+
+                    flag = 0
+                    for i in range(saddle_count):
+                        if c1 == saddle_indices[i, 1] and c2 == saddle_indices[i, 2]:
+                            flag = 1  # there is already a border point between c and cp
+                            if g[p1] > saddle_density[i, 2]:
+                                saddle_indices[i, 0] = p1  # useful at the end
+                                saddle_density[i] = np.array(
+                                    [log_den_c[p1], self.log_den_err[p1], g[p1]]
+                                )
+                                break
+
+                    if flag == 0:
+                        saddle_indices[saddle_count] = np.array(
+                            [p1, c1, c2, 1], dtype=int
+                        )
+                        saddle_density[saddle_count] = np.array(
+                            [log_den_c[p1], self.log_den_err[p1], g[p1]]
+                        )
+                        saddle_count += 1
+
+            saddle_density = saddle_density[:saddle_count]
+            saddle_indices = saddle_indices[:saddle_count]
+
+        sort_indices = saddle_density[:, 0].argsort()[::-1]
+        saddle_density = saddle_density[sort_indices]
+        saddle_indices = saddle_indices[sort_indices]
+
+        return saddle_density[:, :2], saddle_indices
+
+    def _multimodality_test_v2(
+        self, Nclus, Z, log_den_c, centers, cl_struct, saddle_density, saddle_indices
+    ):
+        """Merge couples of peaks if these are not statistically significant.
+
+        Args:
+            Nclus: number of clusters                       int
+            Z: scaled log density of points                 int
+            log_den_c: log density of points                np.array(N)
+            centers: data index of density peaks            np.array(Nclus)
+            cl_struct: points assigned to each cluster      list(list())
+            log_den_bord,                                   np.array((Nclus, 6))
+        """
+        check = 1
+        # all clusters are initialised as "surviving"
+        surviving_clusters = np.ones(Nclus, dtype=int)
+        nsaddles = len(saddle_density)
+
+        while check == 1:
+            check = 0
+            current_saddle = -1.0
+            for i in range(nsaddles):  # log_den_bord already sorted
+                if saddle_indices[i, 3] == 1:
+                    clus1, clus2 = (
+                        saddle_indices[i, 1],
+                        saddle_indices[i, 2],
+                    )  # cluster indices
+                    center1, center2 = (
+                        centers[clus1],
+                        centers[clus2],
+                    )  # data indices peak of clus1, clus2
+
+                    a1 = (
+                        log_den_c[center1] - saddle_density[i, 0]
+                    )  # log_den_c is an array of the density of all the points
+                    a2 = log_den_c[center2] - saddle_density[i, 0]
+                    sum_err1 = self.log_den_err[center1] + saddle_density[i, 1]
+                    sum_err2 = self.log_den_err[center2] + saddle_density[i, 1]
+
+                    # statistical thresholds
+                    e1 = Z * sum_err1
+                    e2 = Z * sum_err2
+                    if a1 < e1 or a2 < e2:
+                        check = 1
+                        if current_saddle < saddle_density[i, 0]:
+                            max_a1, max_a2 = a1, a2
+                            max_sum_err1, max_sum_err2 = sum_err1, sum_err2
+                            to_remove = i
+                            current_saddle = saddle_density[i, 0]
+
+            if check == 1:
+                saddle_indices[
+                    to_remove, -1
+                ] = 0  # the couple center1, center2 is removed
+                margin1 = max_a1 / max_sum_err1
+                margin2 = max_a2 / max_sum_err2
+
+                # only the peak with the highest margin is kept:
+                # by convention we set this peak to be center1
+                if margin1 < margin2:
+                    c1, c2 = saddle_indices[to_remove, 2], saddle_indices[to_remove, 1]
+                else:
+                    c1, c2 = saddle_indices[to_remove, 1], saddle_indices[to_remove, 2]
+
+                surviving_clusters[c2] = 0  # the second peak is removed
+                cl_struct[c1].extend(cl_struct[c2])
+                cl_struct[c2] = []
+
+                # select the clusters that are neighbors to cluster1 and cluster2
+                # cluster label, saddle label, position of c1/c2 in saddle_indices[:, 1:3]
+
+                saddle_indices = self._find_neighbor_clusters_v2(
+                    saddle_density, saddle_indices, to_remove, nsaddles, c1, c2
+                )
+
+        return surviving_clusters, saddle_density, saddle_indices
+
+    def _finalise_clustering_v2(  # noqa: C901
+        self,
+        Nclus,
+        halo,
+        surviving_clusters,
+        cl_struct,
+        centers,
+        saddle_density,
+        saddle_indices,
+        log_den_c,
+    ):
+        """Finalise clustering."""
+        N_clusters = 0
+        mapping = -np.ones(Nclus, dtype=int)  # all original centers
+        cluster_indices, cluster_centers = [], []
+        for i in range(Nclus):
+            if surviving_clusters[i] == 1:
+                mapping[i] = N_clusters  # center is surviving
+                N_clusters += 1
+                # !!!!!! check the index i is correct?
+                cluster_indices.append(cl_struct[i])
+                cluster_centers.append(centers[i])
+
+        bord_indices_m = -np.ones((N_clusters, N_clusters), dtype=int)
+        log_den_bord_m = np.zeros((N_clusters, N_clusters), dtype=float)
+        log_den_bord_err_m = np.zeros((N_clusters, N_clusters), dtype=float)
+
+        for i in range(len(saddle_density)):  # all original saddles
+            if saddle_indices[i, 3] == 1:  # a valid saddle is between two valid centers
+                j, k = (
+                    mapping[saddle_indices[i, 1]],
+                    mapping[saddle_indices[i, 2]],
+                )  # map the two valid centers in the corresponding valid new cluster labels
+                log_den_bord_m[j, k] = saddle_density[i, 0]
+                log_den_bord_m[k, j] = log_den_bord_m[j, k]
+
+                log_den_bord_err_m[j, k] = saddle_density[i, 1]
+                log_den_bord_err_m[k, j] = log_den_bord_err_m[j, k]
+
+                bord_indices_m[j, k] = saddle_indices[i, 0]
+                bord_indices_m[k, j] = bord_indices_m[j, k]
+
+        log_den_bord_m[np.diag_indices(N_clusters)] = -1
+
+        Last_cls = np.empty(self.N, dtype=int)
+        for j in range(N_clusters):
+            for k in cluster_indices[j]:
+                Last_cls[k] = j
+        Last_cls_halo = np.copy(Last_cls)
+        nh = 0
+        for j in range(N_clusters):
+            log_den_halo = max(log_den_bord_m[j])
+            for k in cluster_indices[j]:
+                if log_den_c[k] < log_den_halo:
+                    nh = nh + 1
+                    Last_cls_halo[k] = -1
+        if halo:
+            cluster_assignment = Last_cls_halo
+        else:
+            cluster_assignment = Last_cls
+
+        log_den_bord_m = np.copy(log_den_bord_m)
+
+        return (
+            N_clusters,
+            cluster_assignment,
+            cluster_indices,
+            cluster_centers,
+            log_den_bord_m,
+            log_den_bord_err_m,
+            bord_indices_m,
+        )
+
+    def _find_neighbor_clusters_v2(  # noqa: C901
+        self,
+        saddle_density,
+        saddle_indices,
+        to_remove,
+        nsaddles,
+        c1,
+        c2,
+    ):
+        neighbors1 = np.zeros((len(saddle_density), 3), dtype=int)
+        neighbors2 = np.zeros((len(saddle_density), 3), dtype=int)
+        len_neigh1, len_neigh2 = 0, 0
+        for i in range(nsaddles):
+            if i != to_remove and saddle_indices[i, 3] == 1:
+                cluster_couple = saddle_indices[i, 1:3]
+
+                if c1 in cluster_couple:
+                    neighbors1[len_neigh1] = np.array([cluster_couple[0], i, 2])
+                    if cluster_couple[0] == c1:
+                        neighbors1[len_neigh1] = np.array([cluster_couple[1], i, 1])
+                    len_neigh1 += 1
+
+                elif c2 in cluster_couple:
+                    neighbors2[len_neigh2] = np.array([cluster_couple[0], i, 2])
+                    if cluster_couple[0] == c2:
+                        neighbors2[len_neigh2] = np.array([cluster_couple[1], i, 1])
+                    len_neigh2 += 1
+
+        neighbors1, neighbors2 = neighbors1[:len_neigh1], neighbors2[:len_neigh2]
+
+        # check which are the common neighbors between cluster1 and cluster2
+        neighbors1 = neighbors1[neighbors1[:, 0].argsort()]
+        neighbors2 = neighbors2[neighbors2[:, 0].argsort()]
+        i, j = 0, 0
+        while i < len(neighbors1) and j < len(neighbors2):
+            if neighbors1[i, 0] == neighbors2[j, 0]:  # there is a common element
+                index1, index2 = (
+                    neighbors1[i, 1],
+                    neighbors2[j, 1],
+                )  # index common neighbor w.r.t cluster1
+                if saddle_density[index1, 0] < saddle_density[index2, 0]:
+                    # if the density of the saddle is higher between cluster2 and common neighbor,
+                    # use this as new saddle between cluster1 and common neighbor
+                    saddle_density[index1, 0] = saddle_density[
+                        index2, 0
+                    ]  # saddle density
+                    saddle_density[index1, 1] = saddle_density[
+                        index2, 1
+                    ]  # saddle error
+                # the couples of common elements with the c2 are "deleted"
+                saddle_indices[index2, -1] = 0
+                i += 1
+                j += 1
+
+            elif neighbors1[i, 0] < neighbors2[j, 0]:
+                i += 1
+            else:
+                # neighbors of c2 which were not neighbors of c1 become neighbors of c1
+                index2, c2_index = neighbors2[j, 1], neighbors2[j, 2]
+                saddle_indices[index2, c2_index] = c1
+                j += 1
+
+        # some js in the comparison may not have been taken into account
+        while j < len(neighbors2):
+            index2, c2_index = neighbors2[j, 1], neighbors2[j, 2]
+            saddle_indices[index2, c2_index] = c1
+            j += 1
+
+        return saddle_indices